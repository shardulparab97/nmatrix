--- conflicted
+++ resolved
@@ -69,46 +69,6 @@
       NMatrix.new(stype, dim, 0, dtype)
     end
     alias :zeroes :zeros
-
-    #
-    # call-seq:
-    #     diagonals(array) -> NMatrix
-    #     diagonals(array, dtype) -> NMatrix
-    #
-    # Creates a matrix filled with specified diagonals.
-    #
-    # * *Arguments* :
-    #   - +entries+ -> Array containing input values for diagonal matrix
-    #   - +dtype+ -> (optional) Default is +:float64+
-    # * *Returns* :
-    #   - NMatrix filled with specified diagonal values.
-    #
-    # Examples:
-    #
-    #   NMatrix.diagonals([1,2,3,4]) # => 1.0 0.0 0.0 0.0
-    #                                     0.0 2.0 0.0 0.0
-    #                                     0.0 0.0 3.0 0.0
-    #                                     0.0 0.0 0.0 4.0
-    #
-    #   NMatrix.diagonals([1,2,3,4], :int32) # => 1 0 0 0
-    #                                             0 2 0 0
-    #                                             0 0 3 0
-    #                                             0 0 0 4
-    #               
-    #
-
-    def diagonals(arr, dtype = :float64)
-<<<<<<< HEAD
-      require 'pry'
-=======
->>>>>>> b59739e6
-      m = NMatrix.new(arr.length, 0,dtype)
-      arr.each_with_index do |n, i|
-        m[i,i] = n
-      end
-      m
-    end
-    alias :diagonal :diagonals
 
     #
     # call-seq:
@@ -180,7 +140,6 @@
       m
     end
     alias :identity :eye
-
     #
     # call-seq:
     #     diagonals(array) -> NMatrix
