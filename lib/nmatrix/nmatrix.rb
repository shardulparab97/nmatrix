--- conflicted
+++ resolved
@@ -1,3 +1,4 @@
+#--
 # = NMatrix
 #
 # A linear algebra library for scientific computation in Ruby.
@@ -8,8 +9,8 @@
 #
 # == Copyright Information
 #
-# SciRuby is Copyright (c) 2010 - 2013, Ruby Science Foundation
-# NMatrix is Copyright (c) 2013, Ruby Science Foundation
+# SciRuby is Copyright (c) 2010 - 2012, Ruby Science Foundation
+# NMatrix is Copyright (c) 2012, Ruby Science Foundation
 #
 # Please see LICENSE.txt for additional copyright notices.
 #
@@ -24,30 +25,16 @@
 #
 # This file adds a few additional pieces of functionality (e.g., inspect,
 # pretty_print).
-
-############
-# Requires #
-############
+#++
 
 require_relative './shortcuts.rb'
-<<<<<<< HEAD
-
-#######################
-# Classes and Modules #
-#######################
+require_relative './lapack.rb'
+require_relative './yale_functions.rb'
 
 class NMatrix
 	# Read and write extensions for NMatrix. These are only loaded when needed.
+  #
 	module IO
-=======
-require_relative './lapack.rb'
-require_relative './yale_functions.rb'
-
-class NMatrix
-  # Read and write extensions for NMatrix. These are only loaded when needed.
-  #
-  module IO
->>>>>>> edd31196
     module Matlab
       class << self
         def load_mat file_path
@@ -64,28 +51,20 @@
     autoload :Market, 'nmatrix/io/market'
   end
 
-<<<<<<< HEAD
-
 	# TODO: Make this actually pretty.
-	def pretty_print(q = nil)
+	def pretty_print(q = nil) #:nodoc:
 		if dim != 2 || (dim == 2 && shape[1] > 10) # FIXME: Come up with a better way of restricting the display
-      inspect
-=======
-  # TODO: Make this actually pretty.
-  def pretty_print(q = nil) #:nodoc:
-    if dim != 2 || (dim == 2 && shape[1] > 10) # FIXME: Come up with a better way of restricting the display
       puts self.inspect
->>>>>>> edd31196
     else
 
       arr = (0...shape[0]).map do |i|
         ary = []
         (0...shape[1]).each do |j|
           o = begin
-                self[i, j]
-              rescue ArgumentError
-                nil
-              end
+            self[i, j]
+          rescue ArgumentError
+            nil
+          end
           ary << (o.nil? ? 'nil' : o)
         end
         ary.inspect
@@ -100,17 +79,20 @@
       end
 
     end
-  end
-  alias :pp :pretty_print
-
-  # These shortcuts use #shape to return the number of rows and columns.
+	end
+	alias :pp :pretty_print
+
+  #
+  # call-seq:
+  #     rows -> Integer
+  #
+  # This shortcut use #shape to return the number of rows (the first dimension)
+  # of the matrix.
+  #
   def rows
     shape[0]
   end
-<<<<<<< HEAD
   
-=======
-
   #
   # call-seq:
   #     cols -> Integer
@@ -118,14 +100,9 @@
   # This shortcut use #shape to return the number of columns (the second
   # dimension) of the matrix.
   #
->>>>>>> edd31196
   def cols
     shape[1]
   end
-
-<<<<<<< HEAD
-  # Use LAPACK to calculate the inverse of the matrix (in-place). Only works on dense matrices.
-=======
   #
   # call-seq:
   #     to_hash -> Hash
@@ -156,9 +133,9 @@
   #
   # Use LAPACK to calculate the inverse of the matrix (in-place). Only works on
   # dense matrices.
->>>>>>> edd31196
   #
   # Note: If you don't have LAPACK, e.g., on a Mac, this may not work yet.
+  #
   def invert!
     # Get the pivot array; factor the matrix
     pivot = self.getrf!
@@ -169,33 +146,64 @@
     self
   end
 
-  # Make a copy of the matrix, then invert it (requires LAPACK). Returns a dense matrix.
+  #
+  # call-seq:
+  #     invert -> NMatrix
+  #
+  # Make a copy of the matrix, then invert it (requires LAPACK).
+  #
+  # * *Returns* :
+  #   - A dense NMatrix.
+  #
   def invert
     self.cast(:dense, self.dtype).invert!
   end
-
   alias :inverse :invert
 
-  # Calls clapack_getrf and returns the pivot array (dense only).
+  #
+  # call-seq:
+  #     getrf! -> NMatrix
+  #
+  # LU factorization of a general M-by-N matrix +A+ using partial pivoting with
+  # row interchanges. Only works in dense matrices.
+  #
+  # * *Returns* :
+  #   - The IPIV vector. The L and U matrices are stored in A.
+  # * *Raises* :
+  #   - +StorageTypeError+ -> ATLAS functions only work on dense matrices.
+  #
   def getrf!
     raise(StorageTypeError, "ATLAS functions only work on dense matrices") unless self.stype == :dense
     NMatrix::LAPACK::clapack_getrf(:row, self.shape[0], self.shape[1], self, self.shape[0])
   end
 
-  # Calculate the determinant by way of LU decomposition. This is accomplished using
-  # clapack_getrf, and then by summing the diagonal elements. There is a risk of
-  # underflow/overflow.
-  #
-  # There are probably also more efficient ways to calculate the determinant. This method
-  # requires making a copy of the matrix, since clapack_getrf modifies its input.
-  #
-  # For smaller matrices, you may be able to use det_exact.
-  #
-  # This function is guaranteed to return the same type of data in the matrix upon which it is called.
-  # In other words, if you call it on a rational matrix, you'll get a rational number back.
-  #
-  # Integer matrices are converted to rational matrices for the purposes of performing the calculation,
-  # as xGETRF can't work on integer matrices.
+  #
+  # call-seq:
+  #     det -> determinant
+  #
+  # Calculate the determinant by way of LU decomposition. This is accomplished
+  # using clapack_getrf, and then by summing the diagonal elements. There is a
+  # risk of underflow/overflow.
+  #
+  # There are probably also more efficient ways to calculate the determinant.
+  # This method requires making a copy of the matrix, since clapack_getrf
+  # modifies its input.
+  #
+  # For smaller matrices, you may be able to use +#det_exact+.
+  #
+  # This function is guaranteed to return the same type of data in the matrix
+  # upon which it is called.
+  # In other words, if you call it on a rational matrix, you'll get a rational
+  # number back.
+  #
+  # Integer matrices are converted to rational matrices for the purposes of
+  # performing the calculation, as xGETRF can't work on integer matrices.
+  #
+  # * *Returns* :
+  #   - The determinant of the matrix. It's the same type as the matrix's dtype.
+  # * *Raises* :
+  #   - +NotImplementedError+ -> Must be used in 2D matrices.
+  #
   def det
     raise(NotImplementedError, "determinant can be calculated only for 2D matrices") unless self.dim == 2
 
@@ -203,7 +211,8 @@
     new_dtype = [:byte,:int8,:int16,:int32,:int64].include?(self.dtype) ? :rational128 : self.dtype
     copy = self.cast(:dense, new_dtype)
 
-    # Need to know the number of permutations. We'll add up the diagonals of the factorized matrix.
+    # Need to know the number of permutations. We'll add up the diagonals of
+    # the factorized matrix.
     pivot = copy.getrf!
 
     prod = pivot.size % 2 == 1 ? -1 : 1 # odd permutations => negative
@@ -215,24 +224,51 @@
     new_dtype != self.dtype ? prod.to_i : prod
   end
 
-<<<<<<< HEAD
-
+  #
+  # call-seq:
+  #     complex_conjugate -> NMatrix
+  #     complex_conjugate(new_stype) -> NMatrix
+  #
 	# Get the complex conjugate of this matrix. See also complex_conjugate! for
-	# an in-place operation (provided the dtype is already :complex64 or
-	# :complex128).
+	# an in-place operation (provided the dtype is already +:complex64+ or
+	# +:complex128+).
 	#
-	# Does not work on list matrices, but you can optionally pass in the type you
+	# Doesn't work on list matrices, but you can optionally pass in the stype you
 	# want to cast to if you're dealing with a list matrix.
+  #
+  # * *Arguments* :
+  #   - +new_stype+ -> stype for the new matrix.
+  # * *Returns* :
+  #   - If the original NMatrix isn't complex, the result is a +:complex128+ NMatrix. Otherwise, it's the original dtype.
+  #
 	def complex_conjugate(new_stype = self.stype)
 		self.cast(new_stype, NMatrix::upcast(dtype, :complex64)).complex_conjugate!
 	end
 
+  #
+  # call-seq:
+  #     conjugate_transpose -> NMatrix
+  #
 	# Calculate the conjugate transpose of a matrix. If your dtype is already
 	# complex, this should only require one copy (for the transpose).
+  #
+  # * *Returns* :
+  #   - The conjugate transpose of the matrix as a copy.
+  #
 	def conjugate_transpose
 		self.transpose.complex_conjugate!
 	end
 
+  #
+  # call-seq:
+  #     hermitian? -> Boolean
+  #
+  # A hermitian matrix is a complex square matrix that is equal to its
+  # conjugate transpose. (http://en.wikipedia.org/wiki/Hermitian_matrix)
+  #
+  # * *Returns* :
+  #   - True if +self+ is a hermitian matrix, nil otherwise.
+  #
 	def hermitian?
 		return false if self.dim != 2 or self.shape[0] != self.shape[1]
 		
@@ -244,105 +280,17 @@
 		end
 	end
 
-  def *(item)
-    if item.typeof?(Number)
-      self.map! do |i|
-        i*item
-      end
-    end
-  end
-	def inspect
+	def inspect #:nodoc:
 		original_inspect = super()
 		original_inspect = original_inspect[0...original_inspect.size-1]
-		original_inspect + inspect_helper.join(" ") + ">"
-	end
-
-	def __yale_ary__to_s(sym)
+    original_inspect + " " + inspect_helper.join(" ") + ">"
+	end
+
+	def __yale_ary__to_s(sym) #:nodoc:
 		ary = self.send("__yale_#{sym.to_s}__".to_sym)
 		
 		'[' + ary.collect { |a| a ? a : 'nil'}.join(',') + ']'
 	end
-
-	class << self
-		def load_file(file_path)
-			NMatrix::IO::Mat5Reader.new(File.open(file_path, 'rb')).to_ruby
-		end
-		
-	end
-
-protected
-	def inspect_helper
-		ary = []
-		ary << "shape:[#{shape.join(',')}]" << "dtype:#{dtype}" << "stype:#{stype}"
-=======
-  #
-  # call-seq:
-  #     complex_conjugate -> NMatrix
-  #     complex_conjugate(new_stype) -> NMatrix
-  #
-  # Get the complex conjugate of this matrix. See also complex_conjugate! for
-  # an in-place operation (provided the dtype is already +:complex64+ or
-  # +:complex128+).
-  #
-  # Doesn't work on list matrices, but you can optionally pass in the stype you
-  # want to cast to if you're dealing with a list matrix.
-  #
-  # * *Arguments* :
-  #   - +new_stype+ -> stype for the new matrix.
-  # * *Returns* :
-  #   - If the original NMatrix isn't complex, the result is a +:complex128+ NMatrix. Otherwise, it's the original dtype.
-  #
-  def complex_conjugate(new_stype = self.stype)
-    self.cast(new_stype, NMatrix::upcast(dtype, :complex64)).complex_conjugate!
-  end
-
-  #
-  # call-seq:
-  #     conjugate_transpose -> NMatrix
-  #
-  # Calculate the conjugate transpose of a matrix. If your dtype is already
-  # complex, this should only require one copy (for the transpose).
-  #
-  # * *Returns* :
-  #   - The conjugate transpose of the matrix as a copy.
-  #
-  def conjugate_transpose
-    self.transpose.complex_conjugate!
-  end
-
-  #
-  # call-seq:
-  #     hermitian? -> Boolean
-  #
-  # A hermitian matrix is a complex square matrix that is equal to its
-  # conjugate transpose. (http://en.wikipedia.org/wiki/Hermitian_matrix)
-  #
-  # * *Returns* :
-  #   - True if +self+ is a hermitian matrix, nil otherwise.
-  #
-  def hermitian?
-    return false if self.dim != 2 or self.shape[0] != self.shape[1]
-
-    if [:complex64, :complex128].include?(self.dtype)
-      # TODO: Write much faster Hermitian test in C
-      self.eql?(self.conjugate_transpose)
-    else
-      symmetric?
-    end
-  end
-
-  def inspect #:nodoc:
-    original_inspect = super()
-    original_inspect = original_inspect[0...original_inspect.size-1]
-    original_inspect + " " + inspect_helper.join(" ") + ">"
-  end
-
-  def __yale_ary__to_s(sym) #:nodoc:
-    ary = self.send("__yale_#{sym.to_s}__".to_sym)
-
-    '[' + ary.collect { |a| a ? a : 'nil'}.join(',') + ']'
-  end
-
   #
   # call-seq:
   #     each_along_dim -> ...
@@ -571,8 +519,7 @@
     self
   end
 
-
-  class << self
+	class << self
     #
     # call-seq:
     #     load_file(path) -> Mat5Reader
@@ -582,8 +529,8 @@
     # * *Returns* :
     #   - A Mat5Reader object.
     #
-    def load_file(file_path)
-      NMatrix::IO::Mat5Reader.new(File.open(file_path, 'rb')).to_ruby
+		def load_file(file_path)
+			NMatrix::IO::Mat5Reader.new(File.open(file_path, 'rb')).to_ruby
     end
 
     #
@@ -612,35 +559,26 @@
     #
     def zeros_like(nm)
       NMatrix.zeros(nm.stype, nm.shape, nm.dtype)
-    end
-  end
+		end
+	end
 
 protected
-  def inspect_helper #:nodoc:
-    ary = []
-    ary << "shape:[#{shape.join(',')}]" << "dtype:#{dtype}" << "stype:#{stype}"
->>>>>>> edd31196
-
-    if stype == :yale
-      ary <<	"capacity:#{capacity}"
+	def inspect_helper #:nodoc:
+		ary = []
+		ary << "shape:[#{shape.join(',')}]" << "dtype:#{dtype}" << "stype:#{stype}"
+
+		if stype == :yale
+			ary <<	"capacity:#{capacity}"
 
       # These are enabled by the DEBUG_YALE compiler flag in extconf.rb.
       if respond_to?(:__yale_a__)
         ary << "ija:#{__yale_ary__to_s(:ija)}" << "ia:#{__yale_ary__to_s(:ia)}" <<
-          "ja:#{__yale_ary__to_s(:ja)}" << "a:#{__yale_ary__to_s(:a)}" << "d:#{__yale_ary__to_s(:d)}" <<
-          "lu:#{__yale_ary__to_s(:lu)}" << "yale_size:#{__yale_size__}"
-      end
-
-    end
-
-<<<<<<< HEAD
+				  			"ja:#{__yale_ary__to_s(:ja)}" << "a:#{__yale_ary__to_s(:a)}" << "d:#{__yale_ary__to_s(:d)}" <<
+					  		"lu:#{__yale_ary__to_s(:lu)}" << "yale_size:#{__yale_size__}"
+      end
+
+		end
+
 		ary
 	end
-end
-
-require_relative "./lapack.rb"
-=======
-    ary
-  end
-end
->>>>>>> edd31196
+end