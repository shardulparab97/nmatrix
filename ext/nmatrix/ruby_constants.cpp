/////////////////////////////////////////////////////////////////////
// = NMatrix
//
// A linear algebra library for scientific computation in Ruby.
// NMatrix is part of SciRuby.
//
// NMatrix was originally inspired by and derived from NArray, by
// Masahiro Tanaka: http://narray.rubyforge.org
//
// == Copyright Information
//
// SciRuby is Copyright (c) 2010 - 2013, Ruby Science Foundation
// NMatrix is Copyright (c) 2013, Ruby Science Foundation
//
// Please see LICENSE.txt for additional copyright notices.
//
// == Contributing
//
// By contributing source code to SciRuby, you agree to be bound by
// our Contributor Agreement:
//
// * https://github.com/SciRuby/sciruby/wiki/Contributor-Agreement
//
// == ruby_symbols.cpp
//
// Ruby symbols used throught the NMatrix project.

/*
 * Standard Includes
 */

#include <ruby.h>

/*
 * Global Variables
 */

ID	nm_rb_real,
		nm_rb_imag,

		nm_rb_numer,
		nm_rb_denom,

		nm_rb_complex_conjugate,
		nm_rb_transpose,
		nm_rb_no_transpose,
    nm_rb_left,
    nm_rb_right,
    nm_rb_upper,
    nm_rb_lower,
    nm_rb_unit,
    nm_rb_nonunit,

		nm_rb_dense,
		nm_rb_list,
		nm_rb_yale,

		nm_rb_row,
		nm_rb_column,

		nm_rb_add,
		nm_rb_sub,
		nm_rb_mul,
		nm_rb_div,

// Added by Ryan
    nm_rb_both,
    nm_rb_none,
// Continuing

		nm_rb_negate,

		nm_rb_percent,
		nm_rb_gt,
		nm_rb_lt,
		nm_rb_eql,
		nm_rb_neql,
		nm_rb_gte,
		nm_rb_lte,

		nm_rb_hash;

VALUE cNMatrix,
      cNMatrix_IO,
      cNMatrix_IO_Matlab,
			cNVector,
			cNMatrix_YaleFunctions,
			cNMatrix_BLAS,
			cNMatrix_LAPACK,
			
			nm_eDataTypeError,
			nm_eStorageTypeError;

/*
 * Functions
 */

void nm_init_ruby_constants(void) {

	nm_rb_real							= rb_intern("real");
	nm_rb_imag							= rb_intern("imag");

	nm_rb_numer							= rb_intern("numerator");
	nm_rb_denom							= rb_intern("denominator");

	nm_rb_complex_conjugate	= rb_intern("complex_conjugate");
	nm_rb_transpose					= rb_intern("transpose");
	nm_rb_no_transpose			= rb_intern("no_transpose");

	nm_rb_dense 						= rb_intern("dense");
	nm_rb_list							= rb_intern("list");
	nm_rb_yale							= rb_intern("yale");

	nm_rb_add								= rb_intern("+");
	nm_rb_sub								= rb_intern("-");
	nm_rb_mul								= rb_intern("*");
	nm_rb_div								= rb_intern("/");

	nm_rb_negate            = rb_intern("-@");

	nm_rb_percent						= rb_intern("%");
	nm_rb_gt								= rb_intern(">");
	nm_rb_lt								= rb_intern("<");
	nm_rb_eql								= rb_intern("==");
	nm_rb_neql							= rb_intern("!=");
	nm_rb_gte								= rb_intern(">=");
	nm_rb_lte								= rb_intern("<=");

	nm_rb_left              = rb_intern("left");
	nm_rb_right             = rb_intern("right");
	nm_rb_upper             = rb_intern("upper");
	nm_rb_lower             = rb_intern("lower");
	nm_rb_unit              = rb_intern("unit");
	nm_rb_nonunit           = rb_intern("nonunit");

<<<<<<< HEAD
  //Added by Ryan
  nm_rb_both              = rb_intern("both");
  nm_rb_none              = rb_intern("none");
=======
	nm_rb_hash              = rb_intern("hash");

	nm_rb_column            = rb_intern("column");
	nm_rb_row               = rb_intern("row");
>>>>>>> 01d50fa3
}<|MERGE_RESOLUTION|>--- conflicted
+++ resolved
@@ -9,8 +9,8 @@
 //
 // == Copyright Information
 //
-// SciRuby is Copyright (c) 2010 - 2013, Ruby Science Foundation
-// NMatrix is Copyright (c) 2013, Ruby Science Foundation
+// SciRuby is Copyright (c) 2010 - 2012, Ruby Science Foundation
+// NMatrix is Copyright (c) 2012, Ruby Science Foundation
 //
 // Please see LICENSE.txt for additional copyright notices.
 //
@@ -57,16 +57,12 @@
 
 		nm_rb_row,
 		nm_rb_column,
-
 		nm_rb_add,
 		nm_rb_sub,
 		nm_rb_mul,
 		nm_rb_div,
-
-// Added by Ryan
     nm_rb_both,
     nm_rb_none,
-// Continuing
 
 		nm_rb_negate,
 
@@ -132,15 +128,12 @@
 	nm_rb_lower             = rb_intern("lower");
 	nm_rb_unit              = rb_intern("unit");
 	nm_rb_nonunit           = rb_intern("nonunit");
-
-<<<<<<< HEAD
-  //Added by Ryan
-  nm_rb_both              = rb_intern("both");
-  nm_rb_none              = rb_intern("none");
-=======
 	nm_rb_hash              = rb_intern("hash");
 
 	nm_rb_column            = rb_intern("column");
 	nm_rb_row               = rb_intern("row");
->>>>>>> 01d50fa3
+
+  //Added by Ryan
+  nm_rb_both              = rb_intern("both");
+  nm_rb_none              = rb_intern("none");
 }