/////////////////////////////////////////////////////////////////////
// = NMatrix
//
// A linear algebra library for scientific computation in Ruby.
// NMatrix is part of SciRuby.
//
// NMatrix was originally inspired by and derived from NArray, by
// Masahiro Tanaka: http://narray.rubyforge.org
//
// == Copyright Information
//
// SciRuby is Copyright (c) 2010 - 2013, Ruby Science Foundation
// NMatrix is Copyright (c) 2013, Ruby Science Foundation
//
// Please see LICENSE.txt for additional copyright notices.
//
// == Contributing
//
// By contributing source code to SciRuby, you agree to be bound by
// our Contributor Agreement:
//
// * https://github.com/SciRuby/sciruby/wiki/Contributor-Agreement
//
// == storage.cpp
//
// Code that is used by or involves more then one storage type.

/*
 * Standard Includes
 */

/*
 * Project Includes
 */

#include "data/data.h"

#include "storage.h"

#include "common.h"

/*
 * Macros
 */

/*
 * Global Variables
 */

extern "C" {

const char* const STYPE_NAMES[nm::NUM_STYPES] = {
	"dense",
	"list",
	"yale"
};

<<<<<<< HEAD
// void (* const STYPE_MARK[nm::NUM_STYPES])(void*) = {
// 	nm_dense_storage_mark,
// 	nm_list_storage_mark,
// 	nm_yale_storage_mark
// };
=======
>>>>>>> c0e72773

} // end extern "C" block

/*
 * Forward Declarations
 */

namespace nm {


/*
 * Functions
 */

/////////////////////////
// Templated Functions //
/////////////////////////

namespace dense_storage {

template <typename LDType, typename RDType>
static void cast_copy_list_contents(LDType* lhs, const LIST* rhs, RDType* default_val,
  size_t& pos, const size_t* shape, size_t dim, size_t max_elements, size_t recursions);

template <typename LDType, typename RDType>
static void cast_copy_list_default(LDType* lhs, RDType* default_val, size_t& pos,
  const size_t* shape, size_t dim, size_t max_elements, size_t recursions);

/*
 * Convert (by creating a copy) from list storage to dense storage.
 */
template <typename LDType, typename RDType>
DENSE_STORAGE* create_from_list_storage(const LIST_STORAGE* rhs, dtype_t l_dtype) {

  // allocate and copy shape
  size_t* shape = ALLOC_N(size_t, rhs->dim);
  memcpy(shape, rhs->shape, rhs->dim * sizeof(size_t));

  DENSE_STORAGE* lhs = nm_dense_storage_create(l_dtype, shape, rhs->dim, NULL, 0);

  // Position in lhs->elements.
  size_t pos = 0;
  size_t max_elements = nm_storage_count_max_elements(rhs);

//static void dense_storage_cast_copy_list_contents_template(LDType* lhs, const LIST* rhs, RDType* default_val, size_t& pos, const size_t* shape, size_t dim, size_t max_elements, size_t recursions)
  // recursively copy the contents
  if (rhs->src == rhs)
    cast_copy_list_contents<LDType,RDType>(reinterpret_cast<LDType*>(lhs->elements),
                                         rhs->rows,
                                         reinterpret_cast<RDType*>(rhs->default_val),
                                         pos, shape, lhs->dim, max_elements, rhs->dim-1);
  else {
    LIST_STORAGE *tmp = nm_list_storage_copy(rhs);
    cast_copy_list_contents<LDType,RDType>(reinterpret_cast<LDType*>(lhs->elements),
                                         tmp->rows,
                                         reinterpret_cast<RDType*>(tmp->default_val),
                                         pos, shape, lhs->dim, max_elements, tmp->dim-1);
    nm_list_storage_delete(tmp);

  }

  return lhs;
}




/*
 * Create/allocate dense storage, copying into it the contents of a Yale matrix.
 */
template <typename LDType, typename RDType>
DENSE_STORAGE* create_from_yale_storage(const YALE_STORAGE* rhs, dtype_t l_dtype) {

  // Position in rhs->elements.
  IType*  rhs_ija = reinterpret_cast<YALE_STORAGE*>(rhs->src)->ija;
  RDType* rhs_a   = reinterpret_cast<RDType*>(reinterpret_cast<YALE_STORAGE*>(rhs->src)->a);

  // Allocate and set shape.
  size_t* shape = ALLOC_N(size_t, rhs->dim);
  shape[0] = rhs->shape[0];
  shape[1] = rhs->shape[1];

  DENSE_STORAGE* lhs = nm_dense_storage_create(l_dtype, shape, rhs->dim, NULL, 0);
  LDType* lhs_elements = reinterpret_cast<LDType*>(lhs->elements);

  // Position in dense to write to.
  size_t pos = 0;

  LDType LCAST_ZERO = rhs_a[rhs->src->shape[0]];

  // Walk through rows. For each entry we set in dense, increment pos.
  for (size_t i = 0; i < shape[0]; ++i) {
    IType ri = i + rhs->offset[0];

    if (rhs_ija[ri] == rhs_ija[ri+1]) { // Check boundaries of row: is row empty? (Yes.)

			// Write zeros in each column.
			for (size_t j = 0; j < shape[1]; ++j) { // Move to next dense position.

        // Fill in zeros and copy the diagonal entry for this empty row.
        if (ri == j + rhs->offset[1]) lhs_elements[pos] = static_cast<LDType>(rhs_a[ri]);
				else                          lhs_elements[pos] = LCAST_ZERO;

				++pos;
      }

    } else {  // Row contains entries: write those in each column, interspersed with zeros.

      // Get the first ija position of the row (as sliced)
      IType ija = nm::yale_storage::binary_search_left_boundary(rhs, rhs_ija[ri], rhs_ija[ri+1]-1, rhs->offset[1]);

      // What column is it?
      IType next_stored_rj = rhs_ija[ija];

			for (size_t j = 0; j < shape[1]; ++j) {
			  IType rj = j + rhs->offset[1];

        if (rj == ri) { // at a diagonal in RHS
          lhs_elements[pos] = static_cast<LDType>(rhs_a[ri]);

        } else if (rj == next_stored_rj) { // column ID was found in RHS
          lhs_elements[pos] = static_cast<LDType>(rhs_a[ija]); // Copy from rhs.

          // Get next.
          ++ija;

          // Increment to next column ID (or go off the end).
          if (ija < rhs_ija[ri+1]) next_stored_rj = rhs_ija[ija];
          else               	     next_stored_rj = rhs->src->shape[1];

        } else { // rj < next_stored_rj

          // Insert zero.
          lhs_elements[pos] = LCAST_ZERO;
        }

        // Move to next dense position.
        ++pos;
      }
    }
  }

  return lhs;
}


/*
 * Copy list contents into dense recursively.
 */
template <typename LDType, typename RDType>
static void cast_copy_list_contents(LDType* lhs, const LIST* rhs, RDType* default_val, size_t& pos, const size_t* shape, size_t dim, size_t max_elements, size_t recursions) {

  NODE *curr = rhs->first;
  int last_key = -1;

	for (size_t i = 0; i < shape[dim - 1 - recursions]; ++i, ++pos) {

    if (!curr || (curr->key > (size_t)(last_key+1))) {

      if (recursions == 0)  lhs[pos] = static_cast<LDType>(*default_val);
      else               		cast_copy_list_default<LDType,RDType>(lhs, default_val, pos, shape, dim, max_elements, recursions-1);

      ++last_key;

    } else {

      if (recursions == 0)  lhs[pos] = static_cast<LDType>(*reinterpret_cast<RDType*>(curr->val));
      else                	cast_copy_list_contents<LDType,RDType>(lhs, (const LIST*)(curr->val),
                                                                                         default_val, pos, shape, dim, max_elements, recursions-1);

      last_key = curr->key;
      curr     = curr->next;
    }
  }

  --pos;
}

/*
 * Copy a set of default values into dense.
 */
template <typename LDType,typename RDType>
static void cast_copy_list_default(LDType* lhs, RDType* default_val, size_t& pos, const size_t* shape, size_t dim, size_t max_elements, size_t recursions) {
	for (size_t i = 0; i < shape[dim - 1 - recursions]; ++i, ++pos) {

    if (recursions == 0)    lhs[pos] = static_cast<LDType>(*default_val);
    else                  	cast_copy_list_default<LDType,RDType>(lhs, default_val, pos, shape, dim, max_elements, recursions-1);

  }

  --pos;
}


} // end of namespace dense_storage

namespace list_storage {


template <typename LDType, typename RDType>
static bool cast_copy_contents_dense(LIST* lhs, const RDType* rhs, RDType* zero, size_t& pos, size_t* coords, const size_t* shape, size_t dim, size_t recursions);

/*
 * Creation of list storage from dense storage.
 */
template <typename LDType, typename RDType>
LIST_STORAGE* create_from_dense_storage(const DENSE_STORAGE* rhs, dtype_t l_dtype, void* init) {

  LDType* l_default_val = ALLOC_N(LDType, 1);
  RDType* r_default_val = ALLOCA_N(RDType, 1); // clean up when finished with this function

  // allocate and copy shape and coords
  size_t *shape  = ALLOC_N(size_t, rhs->dim),
         *coords = ALLOC_N(size_t, rhs->dim);

  memcpy(shape, rhs->shape, rhs->dim * sizeof(size_t));
  memset(coords, 0, rhs->dim * sizeof(size_t));

  // set list default_val to 0
  if (init) *l_default_val = *reinterpret_cast<LDType*>(init);
  else {
    if (l_dtype == RUBYOBJ)  	*l_default_val = INT2FIX(0);
    else    	                *l_default_val = 0;
  }

  // need test default value for comparing to elements in dense matrix
  if (rhs->dtype == l_dtype || rhs->dtype != RUBYOBJ) *r_default_val = static_cast<RDType>(*l_default_val);
  else                                                *r_default_val = rubyobj_from_cval(l_default_val, l_dtype);


  LIST_STORAGE* lhs = nm_list_storage_create(l_dtype, shape, rhs->dim, l_default_val);

  size_t pos = 0;

  if (rhs->src == rhs)
    list_storage::cast_copy_contents_dense<LDType,RDType>(lhs->rows,
                                                          reinterpret_cast<const RDType*>(rhs->elements),
                                                        r_default_val,
                                                        pos, coords, rhs->shape, rhs->dim, rhs->dim - 1);
  else {
    DENSE_STORAGE* tmp = nm_dense_storage_copy(rhs);
    list_storage::cast_copy_contents_dense<LDType,RDType>(lhs->rows,
                                                          reinterpret_cast<const RDType*>(tmp->elements),
                                                        r_default_val,
                                                        pos, coords, rhs->shape, rhs->dim, rhs->dim - 1);

    nm_dense_storage_delete(tmp);
  }

  return lhs;
}



/*
 * Creation of list storage from yale storage.
 */
template <typename LDType, typename RDType>
LIST_STORAGE* create_from_yale_storage(const YALE_STORAGE* rhs, dtype_t l_dtype) {
  // allocate and copy shape
  size_t *shape = ALLOC_N(size_t, rhs->dim);
  shape[0] = rhs->shape[0]; shape[1] = rhs->shape[1];

  RDType* rhs_a    = reinterpret_cast<RDType*>(reinterpret_cast<YALE_STORAGE*>(rhs->src)->a);
  RDType R_ZERO    = rhs_a[ rhs->src->shape[0] ];

  // copy default value from the zero location in the Yale matrix
  LDType* default_val = ALLOC_N(LDType, 1);
  *default_val        = static_cast<LDType>(R_ZERO);

  LIST_STORAGE* lhs = nm_list_storage_create(l_dtype, shape, rhs->dim, default_val);

  if (rhs->dim != 2)    rb_raise(nm_eStorageTypeError, "Can only convert matrices of dim 2 from yale.");

  IType* rhs_ija  = reinterpret_cast<YALE_STORAGE*>(rhs->src)->ija;

  NODE *last_row_added = NULL;
  // Walk through rows and columns as if RHS were a dense matrix
  for (IType i = 0; i < shape[0]; ++i) {
    IType ri = i + rhs->offset[0];

    NODE *last_added = NULL;

    // Get boundaries of beginning and end of row
    IType ija      = rhs_ija[ri],
          ija_next = rhs_ija[ri+1];

    // Are we going to need to add a diagonal for this row?
    bool add_diag = false;
    if (rhs_a[ri] != R_ZERO) add_diag = true; // non-zero and located within the bounds of the slice

    if (ija < ija_next || add_diag) {
      ija = nm::yale_storage::binary_search_left_boundary(rhs, ija, ija_next-1, rhs->offset[1]);

      LIST* curr_row = list::create();

      LDType* insert_val;

      while (ija < ija_next) {
        // Find first column in slice
        IType rj = rhs_ija[ija];
        IType j  = rj - rhs->offset[1];

        // Is there a nonzero diagonal item between the previously added item and the current one?
        if (rj > ri && add_diag) {
          // Allocate and copy insertion value
          insert_val  = ALLOC_N(LDType, 1);
          *insert_val = static_cast<LDType>(rhs_a[ri]);

          // Insert the item in the list at the appropriate location.
          // What is the appropriate key? Well, it's definitely right(i)==right(j), but the
          // rj index has already been advanced past ri. So we should treat ri as the column and
          // subtract offset[1].
          if (last_added) 	last_added = list::insert_after(last_added, ri - rhs->offset[1], insert_val);
          else            	last_added = list::insert(curr_row, false,  ri - rhs->offset[1], insert_val);

					// don't add again!
          add_diag = false;
        }

        // now allocate and add the current item
        insert_val  = ALLOC_N(LDType, 1);
        *insert_val = static_cast<LDType>(rhs_a[ija]);

        if (last_added)    	last_added = list::insert_after(last_added, j, insert_val);
        else              	last_added = list::insert(curr_row, false, j, insert_val);

        ++ija; // move to next entry in Yale matrix
      }

      if (add_diag) {

      	// still haven't added the diagonal.
        insert_val         = ALLOC_N(LDType, 1);
        *insert_val        = static_cast<LDType>(rhs_a[ri]);

        // insert the item in the list at the appropriate location
        if (last_added)    	last_added = list::insert_after(last_added, ri - rhs->offset[1], insert_val);
        else              	last_added = list::insert(curr_row, false, ri - rhs->offset[1], insert_val);

        // no need to set add_diag to false because it'll be reset automatically in next iteration.
      }

      // Now add the list at the appropriate location
      if (last_row_added)   last_row_added = list::insert_after(last_row_added, i, curr_row);
      else                  last_row_added = list::insert(lhs->rows, false, i, curr_row);
    }

		// end of walk through rows
  }

  return lhs;
}


/* Copy dense into lists recursively
 *
 * FIXME: This works, but could probably be cleaner (do we really need to pass coords around?)
 */
template <typename LDType, typename RDType>
static bool cast_copy_contents_dense(LIST* lhs, const RDType* rhs, RDType* zero, size_t& pos, size_t* coords, const size_t* shape, size_t dim, size_t recursions) {
  NODE *prev = NULL;
  LIST *sub_list;
  bool added = false, added_list = false;
  //void* insert_value;

  for (coords[dim-1-recursions] = 0; coords[dim-1-recursions] < shape[dim-1-recursions]; ++coords[dim-1-recursions], ++pos) {

    if (recursions == 0) {
    	// create nodes

      if (rhs[pos] != *zero) {
      	// is not zero

        // Create a copy of our value that we will insert in the list
        LDType* insert_value = ALLOC_N(LDType, 1);
        *insert_value        = static_cast<LDType>(rhs[pos]);

        if (!lhs->first)    prev = list::insert(lhs, false, coords[dim-1-recursions], insert_value);
        else               	prev = list::insert_after(prev, coords[dim-1-recursions], insert_value);

        added = true;
      }
      // no need to do anything if the element is zero

    } else { // create lists
      // create a list as if there's something in the row in question, and then delete it if nothing turns out to be there
      sub_list = list::create();

      added_list = list_storage::cast_copy_contents_dense<LDType,RDType>(sub_list, rhs, zero, pos, coords, shape, dim, recursions-1);

      if (!added_list)      	list::del(sub_list, recursions-1);
      else if (!lhs->first)  	prev = list::insert(lhs, false, coords[dim-1-recursions], sub_list);
      else                  	prev = list::insert_after(prev, coords[dim-1-recursions], sub_list);

      // added = (added || added_list);
    }
  }

  coords[dim-1-recursions] = 0;
  --pos;

  return added;
}

} // end of namespace list_storage


namespace yale_storage { // FIXME: Move to yale.cpp
  /*
   * Creation of yale storage from dense storage.
   */
  template <typename LDType, typename RDType>
  YALE_STORAGE* create_from_dense_storage(const DENSE_STORAGE* rhs, dtype_t l_dtype, void* init) {

    if (rhs->dim != 2) rb_raise(nm_eStorageTypeError, "can only convert matrices of dim 2 to yale");

    IType pos = 0;
    IType ndnz = 0;

    // We need a zero value. This should nearly always be zero, but sometimes you might want false or nil.
    LDType    L_INIT(0);
    if (init) {
      if (l_dtype == RUBYOBJ) L_INIT = *reinterpret_cast<VALUE*>(init);
      else                    L_INIT = rubyobj_from_cval(init, rhs->dtype);
    }
    RDType R_INIT = static_cast<RDType>(L_INIT);

    RDType* rhs_elements = reinterpret_cast<RDType*>(rhs->elements);

    // First, count the non-diagonal nonzeros
    for (size_t i = rhs->shape[0]; i-- > 0;) {
      for (size_t j = rhs->shape[1]; j-- > 0;) {
        pos = rhs->stride[0]*(i + rhs->offset[0]) + rhs->stride[1]*(j + rhs->offset[1]);
        if (i != j && rhs_elements[pos] != R_INIT)	++ndnz;

        // move forward 1 position in dense matrix elements array
      }
    }

    // Copy shape for yale construction
    size_t* shape = ALLOC_N(size_t, 2);
    shape[0] = rhs->shape[0];
    shape[1] = rhs->shape[1];

    size_t request_capacity = shape[0] + ndnz + 1;

    // Create with minimum possible capacity -- just enough to hold all of the entries
    YALE_STORAGE* lhs = nm_yale_storage_create(l_dtype, shape, 2, request_capacity);

    if (lhs->capacity < request_capacity)
      rb_raise(nm_eStorageTypeError, "conversion failed; capacity of %ld requested, max allowable is %ld", (unsigned long)request_capacity, (unsigned long)(lhs->capacity));

    LDType* lhs_a     = reinterpret_cast<LDType*>(lhs->a);
    IType* lhs_ija    = lhs->ija;

    // Set the zero position in the yale matrix
    lhs_a[shape[0]]   = L_INIT;

    // Start just after the zero position.
    IType ija = shape[0]+1;
    pos       = 0;

    // Copy contents
    for (IType i = 0; i < rhs->shape[0]; ++i) {
      // indicate the beginning of a row in the IJA array
      lhs_ija[i] = ija;

      for (IType j = 0; j < rhs->shape[1];  ++j) {
        pos = rhs->stride[0] * (i + rhs->offset[0]) + rhs->stride[1] * (j + rhs->offset[1]); // calc position with offsets

        if (i == j) { // copy to diagonal
          lhs_a[i]     = static_cast<LDType>(rhs_elements[pos]);
        } else if (rhs_elements[pos] != R_INIT) { // copy nonzero to LU
          lhs_ija[ija] = j; // write column index
          lhs_a[ija]   = static_cast<LDType>(rhs_elements[pos]);

          ++ija;
        }
      }
    }

    lhs_ija[shape[0]] = ija; // indicate the end of the last row
    lhs->ndnz = ndnz;

    return lhs;
  }

  /*
   * Creation of yale storage from list storage.
   */
  template <typename LDType, typename RDType>
  YALE_STORAGE* create_from_list_storage(const LIST_STORAGE* rhs, nm::dtype_t l_dtype) {
    if (rhs->dim != 2) rb_raise(nm_eStorageTypeError, "can only convert matrices of dim 2 to yale");

    if (rhs->dtype == RUBYOBJ) {
      VALUE init_val = *reinterpret_cast<VALUE*>(rhs->default_val);
      if (rb_funcall(init_val, rb_intern("!="), 1, Qnil) == Qtrue && rb_funcall(init_val, rb_intern("!="), 1, Qfalse) == Qtrue && rb_funcall(init_val, rb_intern("!="), 1, INT2FIX(0)) == Qtrue)
        rb_raise(nm_eStorageTypeError, "list matrix of Ruby objects must have default value equal to 0, nil, or false to convert to yale");
    } else if (strncmp(reinterpret_cast<const char*>(rhs->default_val), "\0\0\0\0\0\0\0\0\0\0\0\0\0\0\0\0", DTYPE_SIZES[rhs->dtype]))
      rb_raise(nm_eStorageTypeError, "list matrix of non-Ruby objects must have default value of 0 to convert to yale");


    size_t ndnz = nm_list_storage_count_nd_elements(rhs);
    // Copy shape for yale construction
    size_t* shape = ALLOC_N(size_t, 2);
    shape[0] = rhs->shape[0];
    shape[1] = rhs->shape[1];

    size_t request_capacity = shape[0] + ndnz + 1;
    YALE_STORAGE* lhs = nm_yale_storage_create(l_dtype, shape, 2, request_capacity);

    if (lhs->capacity < request_capacity)
      rb_raise(nm_eStorageTypeError, "conversion failed; capacity of %ld requested, max allowable is %ld", (unsigned long)request_capacity, (unsigned long)(lhs->capacity));

    // Initialize the A and IJA arrays
    init<LDType>(lhs, rhs->default_val);

    IType*  lhs_ija = lhs->ija;
    LDType* lhs_a   = reinterpret_cast<LDType*>(lhs->a);

    IType ija = lhs->shape[0]+1;

    // Copy contents 
    for (NODE* i_curr = rhs->rows->first; i_curr; i_curr = i_curr->next) {

      // Shrink reference
      int i = i_curr->key - rhs->offset[0];
      if (i < 0 || i >= (int)rhs->shape[0]) continue;

      for (NODE* j_curr = ((LIST*)(i_curr->val))->first; j_curr; j_curr = j_curr->next) {
        
        // Shrink reference
        int j = j_curr->key - rhs->offset[1];
        if (j < 0 || j >= (int)rhs->shape[1]) continue;

        LDType cast_jcurr_val = *reinterpret_cast<RDType*>(j_curr->val);
        if (i_curr->key - rhs->offset[0] == j_curr->key - rhs->offset[1])
          lhs_a[i_curr->key - rhs->offset[0]] = cast_jcurr_val; // set diagonal
        else {
          lhs_ija[ija] = j_curr->key - rhs->offset[1];    // set column value

          lhs_a[ija]   = cast_jcurr_val;                      // set cell value

          ++ija;
          // indicate the beginning of a row in the IJA array
          for (size_t i = i_curr->key - rhs->offset[0] + 1; i < rhs->shape[0] + rhs->offset[0]; ++i) {
            lhs_ija[i] = ija;
          }

        }
      }

    }
    
    lhs_ija[rhs->shape[0]] = ija; // indicate the end of the last row
    lhs->ndnz = ndnz;

    return lhs;
  }

} // end of namespace yale_storage
} // end of namespace nm

extern "C" {

  /*
   * The following functions represent stype casts -- conversions from one
   * stype to another. Each of these is the C accessor for a templated C++
   * function.
   */


  STORAGE* nm_yale_storage_from_dense(const STORAGE* right, nm::dtype_t l_dtype, void* init) {
    NAMED_LR_DTYPE_TEMPLATE_TABLE(ttable, nm::yale_storage::create_from_dense_storage, YALE_STORAGE*, const DENSE_STORAGE* rhs, nm::dtype_t l_dtype, void*);

    if (!ttable[l_dtype][right->dtype]) {
      rb_raise(nm_eDataTypeError, "casting between these dtypes is undefined");
      return NULL;
    }

    return (STORAGE*)ttable[l_dtype][right->dtype]((const DENSE_STORAGE*)right, l_dtype, init);
  }

  STORAGE* nm_yale_storage_from_list(const STORAGE* right, nm::dtype_t l_dtype, void* dummy) {
    NAMED_LR_DTYPE_TEMPLATE_TABLE(ttable, nm::yale_storage::create_from_list_storage, YALE_STORAGE*, const LIST_STORAGE* rhs, nm::dtype_t l_dtype);

    if (!ttable[l_dtype][right->dtype]) {
      rb_raise(nm_eDataTypeError, "casting between these dtypes is undefined");
      return NULL;
    }

    return (STORAGE*)ttable[l_dtype][right->dtype]((const LIST_STORAGE*)right, l_dtype);
  }

  STORAGE* nm_dense_storage_from_list(const STORAGE* right, nm::dtype_t l_dtype, void* dummy) {
    NAMED_LR_DTYPE_TEMPLATE_TABLE(ttable, nm::dense_storage::create_from_list_storage, DENSE_STORAGE*, const LIST_STORAGE* rhs, nm::dtype_t l_dtype);

    if (!ttable[l_dtype][right->dtype]) {
      rb_raise(nm_eDataTypeError, "casting between these dtypes is undefined");
      return NULL;
    }

    return (STORAGE*)ttable[l_dtype][right->dtype]((const LIST_STORAGE*)right, l_dtype);
  }

  STORAGE* nm_dense_storage_from_yale(const STORAGE* right, nm::dtype_t l_dtype, void* dummy) {
    NAMED_LR_DTYPE_TEMPLATE_TABLE(ttable, nm::dense_storage::create_from_yale_storage, DENSE_STORAGE*, const YALE_STORAGE* rhs, nm::dtype_t l_dtype);

    const YALE_STORAGE* casted_right = reinterpret_cast<const YALE_STORAGE*>(right);

    if (!ttable[l_dtype][right->dtype]) {
      rb_raise(nm_eDataTypeError, "casting between these dtypes is undefined");
      return NULL;
    }

    return reinterpret_cast<STORAGE*>(ttable[l_dtype][right->dtype](casted_right, l_dtype));
  }

  STORAGE* nm_list_storage_from_dense(const STORAGE* right, nm::dtype_t l_dtype, void* init) {
    NAMED_LR_DTYPE_TEMPLATE_TABLE(ttable, nm::list_storage::create_from_dense_storage, LIST_STORAGE*, const DENSE_STORAGE*, nm::dtype_t, void*);

    if (!ttable[l_dtype][right->dtype]) {
      rb_raise(nm_eDataTypeError, "casting between these dtypes is undefined");
      return NULL;
    }

    return (STORAGE*)ttable[l_dtype][right->dtype]((DENSE_STORAGE*)right, l_dtype, init);
  }

  STORAGE* nm_list_storage_from_yale(const STORAGE* right, nm::dtype_t l_dtype, void* dummy) {
    NAMED_LR_DTYPE_TEMPLATE_TABLE(ttable, nm::list_storage::create_from_yale_storage, LIST_STORAGE*, const YALE_STORAGE* rhs, nm::dtype_t l_dtype);

    const YALE_STORAGE* casted_right = reinterpret_cast<const YALE_STORAGE*>(right);

    if (!ttable[l_dtype][right->dtype]) {
      rb_raise(nm_eDataTypeError, "casting between these dtypes is undefined");
      return NULL;
    }

    return (STORAGE*)ttable[l_dtype][right->dtype](casted_right, l_dtype);
  }

} // end of extern "C"
<|MERGE_RESOLUTION|>--- conflicted
+++ resolved
@@ -54,15 +54,6 @@
 	"list",
 	"yale"
 };
-
-<<<<<<< HEAD
-// void (* const STYPE_MARK[nm::NUM_STYPES])(void*) = {
-// 	nm_dense_storage_mark,
-// 	nm_list_storage_mark,
-// 	nm_yale_storage_mark
-// };
-=======
->>>>>>> c0e72773
 
 } // end extern "C" block
 
