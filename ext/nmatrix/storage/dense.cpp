--- conflicted
+++ resolved
@@ -205,17 +205,10 @@
   memset(coords, 0, sizeof(size_t) * s->dim);
 
   size_t slice_index;
-<<<<<<< HEAD
-  size_t* shape_copy = (size_t*) calloc(s->dim, sizeof(size_t));
-  memcpy(shape_copy, s->shape, sizeof(size_t) * s->dim);
-
-  DENSE_STORAGE* sliced_dummy = nm_dense_storage_create(s->dtype, shape_copy, s->dim, calloc(1, sizeof(size_t)), nm_storage_count_max_elements(s));
-=======
   size_t* shape_copy = ALLOC_N(size_t, s->dim);
   memcpy(shape_copy, s->shape, sizeof(size_t) * s->dim);
 
   DENSE_STORAGE* sliced_dummy = nm_dense_storage_create(s->dtype, shape_copy, s->dim, NULL, nm_storage_count_max_elements(s));
->>>>>>> af7eb44f
   
 
   for (size_t k = 0; k < nm_storage_count_max_elements(s); ++k) {
@@ -252,19 +245,11 @@
 
   RETURN_ENUMERATOR(nm, 0, 0);
 
-<<<<<<< HEAD
-  size_t* temp_coords = (size_t*) calloc(s->dim, sizeof(size_t));
-  size_t sliced_index;
-  size_t* shape_copy = (size_t*) calloc(s->dim, sizeof(size_t));
-  memcpy(shape_copy, s->shape, sizeof(size_t) * s->dim);
-  DENSE_STORAGE* sliced_dummy = nm_dense_storage_create(s->dtype, shape_copy, s->dim, calloc(1, sizeof(size_t)), nm_storage_count_max_elements(s));
-=======
   size_t* temp_coords = ALLOCA_N(size_t, s->dim);
   size_t sliced_index;
   size_t* shape_copy = ALLOC_N(size_t, s->dim);
   memcpy(shape_copy, s->shape, sizeof(size_t) * s->dim);
   DENSE_STORAGE* sliced_dummy = nm_dense_storage_create(s->dtype, shape_copy, s->dim, NULL, nm_storage_count_max_elements(s));
->>>>>>> af7eb44f
 
   if (NM_DTYPE(nm) == nm::RUBYOBJ) {
 
@@ -287,10 +272,6 @@
   }
 
   nm_dense_storage_delete(sliced_dummy);
-<<<<<<< HEAD
-  free(temp_coords);
-=======
->>>>>>> af7eb44f
 }
 
 
@@ -604,11 +585,7 @@
   RDType* rhs_els = reinterpret_cast<RDType*>(rhs->elements);
 
   size_t count = nm_storage_count_max_elements(lhs);
-<<<<<<< HEAD
-  size_t* temp_coords = (size_t*)calloc(lhs->dim, sizeof(size_t));
-=======
   size_t* temp_coords = ALLOCA_N(size_t, lhs->dim);
->>>>>>> af7eb44f
   size_t coord_swap_temp;
 
   while (count-- > 0) {
@@ -618,11 +595,6 @@
     lhs_els[count] = rhs_els[r_coord];
   }
 
-<<<<<<< HEAD
-  free(temp_coords);
-
-=======
->>>>>>> af7eb44f
 }
 
 template <typename LDType, typename RDType>
@@ -745,15 +717,9 @@
   size_t l_count;
   size_t r_count;
 
-<<<<<<< HEAD
-	size_t* temp_coords = (size_t*)calloc(left->dim, sizeof(size_t));
-
-	size_t* new_shape = (size_t*)calloc(left->dim, sizeof(size_t));
-=======
 	size_t* temp_coords = ALLOCA_N(size_t, left->dim);
 
 	size_t* new_shape = ALLOC_N(size_t, left->dim);
->>>>>>> af7eb44f
 	memcpy(new_shape, left->shape, sizeof(size_t) * left->dim);
 
   // Determine the return dtype. This depends on the type of operation we're doing. Usually, it's going to be
@@ -867,10 +833,6 @@
 
     }
   }
-<<<<<<< HEAD
-	free(temp_coords);
-=======
->>>>>>> af7eb44f
 	return result;
 }
 
