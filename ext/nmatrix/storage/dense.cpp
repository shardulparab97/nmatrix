--- conflicted
+++ resolved
@@ -61,29 +61,12 @@
 
   template <typename LDType, typename RDType>
   DENSE_STORAGE* cast_copy(const DENSE_STORAGE* rhs, dtype_t new_dtype);
-
-<<<<<<< HEAD
-template <ewop_t op, typename LDType, typename RDType>
-static DENSE_STORAGE* dense_storage_ew_op_template(const DENSE_STORAGE* left, const DENSE_STORAGE* right);
-=======
-  template <typename LDType, typename RDType>
-  bool eqeq(const DENSE_STORAGE* left, const DENSE_STORAGE* right);
-
-  template <typename LDType, typename RDType>
-  static DENSE_STORAGE* ew_add(DENSE_STORAGE* left, DENSE_STORAGE* right);
-
-  template <typename LDType, typename RDType>
-  static DENSE_STORAGE* ew_subtract(DENSE_STORAGE* left, DENSE_STORAGE* right);
-
-  template <typename LDType, typename RDType>
-  static DENSE_STORAGE* ew_multiply(DENSE_STORAGE* left, DENSE_STORAGE* right);
-
-  template <typename LDType, typename RDType>
-  static DENSE_STORAGE* ew_divide(DENSE_STORAGE* left, DENSE_STORAGE* right);
->>>>>>> 1d2782ed
-
-  template <typename LDType, typename RDType>
-  static DENSE_STORAGE* ew_mod(DENSE_STORAGE* left, DENSE_STORAGE* right);
+	
+	template <typename LDType, typename RDType>
+	bool eqeq(const DENSE_STORAGE* left, const DENSE_STORAGE* right);
+	
+	template <ewop_t op, typename LDType, typename RDType>
+	static DENSE_STORAGE* ew_op_template(const DENSE_STORAGE* left, const DENSE_STORAGE* right);
 
   template <typename DType>
   static DENSE_STORAGE* matrix_multiply(const STORAGE_PAIR& casted_storage, size_t* resulting_shape, bool vector);
@@ -356,55 +339,10 @@
 /*
  * Documentation goes here.
  */
-<<<<<<< HEAD
-
 STORAGE* dense_storage_ew_op(ewop_t op, const STORAGE* left, const STORAGE* right) {
-	OP_LR_DTYPE_TEMPLATE_TABLE(dense_storage_ew_op_template, DENSE_STORAGE*, const DENSE_STORAGE*, const DENSE_STORAGE*);
+	OP_LR_DTYPE_TEMPLATE_TABLE(nm::dense_storage::ew_op_template, DENSE_STORAGE*, const DENSE_STORAGE*, const DENSE_STORAGE*);
 
 	return ttable[op][left->dtype][right->dtype](reinterpret_cast<const DENSE_STORAGE*>(left), reinterpret_cast<const DENSE_STORAGE*>(right));
-=======
-STORAGE* dense_storage_ew_add(const STORAGE* left, const STORAGE* right) {
-	LR_DTYPE_TEMPLATE_TABLE(nm::dense_storage::ew_add, DENSE_STORAGE*, DENSE_STORAGE*, DENSE_STORAGE*);
-	
-	return ttable[left->dtype][right->dtype]((DENSE_STORAGE*)left, (DENSE_STORAGE*)right);
-}
-
-/*
- * Documentation goes here.
- */
-STORAGE* dense_storage_ew_subtract(const STORAGE* left, const STORAGE* right) {
-	LR_DTYPE_TEMPLATE_TABLE(nm::dense_storage::ew_subtract, DENSE_STORAGE*, DENSE_STORAGE*, DENSE_STORAGE*);
-	
-	return ttable[left->dtype][right->dtype]((DENSE_STORAGE*)left, (DENSE_STORAGE*)right);
-}
-
-/*
- * Documentation goes here.
- */
-STORAGE* dense_storage_ew_multiply(const STORAGE* left, const STORAGE* right) {
-	LR_DTYPE_TEMPLATE_TABLE(nm::dense_storage::ew_multiply, DENSE_STORAGE*, DENSE_STORAGE*, DENSE_STORAGE*);
-	
-	return ttable[left->dtype][right->dtype]((DENSE_STORAGE*)left, (DENSE_STORAGE*)right);
-}
-
-/*
- * Documentation goes here.
- */
-STORAGE* dense_storage_ew_divide(const STORAGE* left, const STORAGE* right) {
-	LR_DTYPE_TEMPLATE_TABLE(nm::dense_storage::ew_divide, DENSE_STORAGE*, DENSE_STORAGE*, DENSE_STORAGE*);
-	
-	return ttable[left->dtype][right->dtype]((DENSE_STORAGE*)left, (DENSE_STORAGE*)right);
-}
-
-/*
- * Documentation goes here.
- */
-/*
-STORAGE* dense_storage_ew_mod(const STORAGE* left, const STORAGE* right) {
-	LR_DTYPE_TEMPLATE_TABLE(nm::dense_storage::ew_mod, DENSE_STORAGE*, DENSE_STORAGE*, DENSE_STORAGE*);
-	
-	return ttable[left->dtype][right->dtype]((DENSE_STORAGE*)left, (DENSE_STORAGE*)right);
->>>>>>> 1d2782ed
 }
 
 /*
@@ -640,12 +578,8 @@
 	return true;
 }
 
-<<<<<<< HEAD
 template <ewop_t op, typename LDType, typename RDType>
-static DENSE_STORAGE* dense_storage_ew_op_template(const DENSE_STORAGE* left, const DENSE_STORAGE* right) {
-=======
-template <typename LDType, typename RDType>
-static DENSE_STORAGE* ew_add(DENSE_STORAGE* left, DENSE_STORAGE* right) {
+static DENSE_STORAGE* ew_op_template(const DENSE_STORAGE* left, const DENSE_STORAGE* right) {
 	unsigned int count;
 	
 	size_t* new_shape = (size_t*)calloc(left->rank, sizeof(size_t));
@@ -653,77 +587,12 @@
 	
 	DENSE_STORAGE* result = dense_storage_create(left->dtype, new_shape, left->rank, NULL, 0);
 	
-	LDType* l_elems = (LDType*)left->elements;
-	RDType* r_elems = (RDType*)right->elements;
-	
-	LDType* res_elems = (LDType*)result->elements;
-	
-	for (count = storage_count_max_elements(result); count-- > 0;) {
-		res_elems[count] = l_elems[count] + r_elems[count];
-	}
-	
-	return result;
-}
-
-template <typename LDType, typename RDType>
-static DENSE_STORAGE* ew_subtract(DENSE_STORAGE* left, DENSE_STORAGE* right) {
-	unsigned int count;
-	
-	size_t* new_shape = (size_t*)calloc(left->rank, sizeof(size_t));
-	memcpy(new_shape, left->shape, sizeof(size_t) * left->rank);
-	
-	DENSE_STORAGE* result = dense_storage_create(left->dtype, new_shape, left->rank, NULL, 0);
-	
-	LDType* l_elems = (LDType*)left->elements;
-	RDType* r_elems = (RDType*)right->elements;
-	
-	LDType* res_elems = (LDType*)result->elements;
-	
-	for (count = storage_count_max_elements(result); count-- > 0;) {
-		res_elems[count] = l_elems[count] - r_elems[count];
-	}
-	
-	return result;
-}
-
-template <typename LDType, typename RDType>
-static DENSE_STORAGE* ew_multiply(DENSE_STORAGE* left, DENSE_STORAGE* right) {
-	unsigned int count;
-	
-	size_t* new_shape = (size_t*)calloc(left->rank, sizeof(size_t));
-	memcpy(new_shape, left->shape, sizeof(size_t) * left->rank);
-	
-	DENSE_STORAGE* result = dense_storage_create(left->dtype, new_shape, left->rank, NULL, 0);
-	
-	LDType* l_elems = (LDType*)left->elements;
-	RDType* r_elems = (RDType*)right->elements;
-	
-	LDType* res_elems = (LDType*)result->elements;
-	
-	for (count = storage_count_max_elements(result); count-- > 0;) {
-		res_elems[count] = l_elems[count] * r_elems[count];
-	}
-	
-	return result;
-}
-
-template <typename LDType, typename RDType>
-static DENSE_STORAGE* ew_divide(DENSE_STORAGE* left, DENSE_STORAGE* right) {
->>>>>>> 1d2782ed
-	unsigned int count;
-	
-	size_t* new_shape = (size_t*)calloc(left->rank, sizeof(size_t));
-	memcpy(new_shape, left->shape, sizeof(size_t) * left->rank);
-	
-	DENSE_STORAGE* result = dense_storage_create(left->dtype, new_shape, left->rank, NULL, 0);
-	
 	LDType* l_elems = reinterpret_cast<LDType*>(left->elements);
 	RDType* r_elems = reinterpret_cast<RDType*>(right->elements);
 	
 	LDType* res_elems = reinterpret_cast<LDType*>(result->elements);
 	
 	for (count = storage_count_max_elements(result); count-- > 0;) {
-<<<<<<< HEAD
 		switch (op) {
 			case EW_ADD:
 				res_elems[count] = l_elems[count] + r_elems[count];
@@ -745,31 +614,6 @@
 				rb_raise(rb_eNotImpError, "Element-wise modulo is currently not supported.");
 				break;
 		}
-=======
-		res_elems[count] = l_elems[count] / r_elems[count];
-	}
-	
-	return result;
-}
-
-/*
-template <typename LDType, typename RDType>
-static DENSE_STORAGE* ew_mod(DENSE_STORAGE* left, DENSE_STORAGE* right) {
-	unsigned int count;
-	
-	size_t* new_shape = (size_t*)calloc(left->rank, sizeof(size_t));
-	memcpy(new_shape, left->shape, sizeof(size_t) * left->rank);
-	
-	DENSE_STORAGE* result = dense_storage_create(left->dtype, new_shape, left->rank, NULL, 0);
-	
-	LDType* l_elems = (LDType*)left->elements;
-	RDType* r_elems = (RDType*)right->elements;
-	
-	LDType* res_elems = (LDType*)result->elements;
-	
-	for (count = storage_count_max_elements(result); count-- > 0;) {
-		res_elems[count] = l_elems[count] % r_elems[count];
->>>>>>> 1d2782ed
 	}
 	
 	return result;
