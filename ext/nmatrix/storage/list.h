/////////////////////////////////////////////////////////////////////
// = NMatrix
//
// A linear algebra library for scientific computation in Ruby.
// NMatrix is part of SciRuby.
//
// NMatrix was originally inspired by and derived from NArray, by
// Masahiro Tanaka: http://narray.rubyforge.org
//
// == Copyright Information
//
// SciRuby is Copyright (c) 2010 - 2012, Ruby Science Foundation
// NMatrix is Copyright (c) 2012, Ruby Science Foundation
//
// Please see LICENSE.txt for additional copyright notices.
//
// == Contributing
//
// By contributing source code to SciRuby, you agree to be bound by
// our Contributor Agreement:
//
// * https://github.com/SciRuby/sciruby/wiki/Contributor-Agreement
//
// == list.h
//
// List-of-lists n-dimensional matrix storage. Uses singly-linked
// lists.

#ifndef LIST_H
#define LIST_H

/*
 * Standard Includes
 */

#include <stdlib.h>

/*
 * Project Includes
 */

#include "types.h"

#include "data/data.h"

#include "common.h"

#include "util/sl_list.h"

#include "nmatrix.h"

/*
 * Macros
 */

/*
 * Types
 */



/*
 * Data
 */
 
extern "C" {

  /*
   * Functions
   */

  ////////////////
  // Lifecycle //
  ///////////////

  LIST_STORAGE*	list_storage_create(dtype_t dtype, size_t* shape, size_t rank, void* init_val);
  void					list_storage_delete(STORAGE* s);
  void					list_storage_mark(void*);

  ///////////////
  // Accessors //
  ///////////////

  void* list_storage_ref(STORAGE* s, SLICE* slice);
  void* list_storage_get(STORAGE* s, SLICE* slice);
  void* list_storage_insert(STORAGE* s, SLICE* slice, void* val);
  void* list_storage_remove(STORAGE* s, SLICE* slice);

  ///////////
  // Tests //
  ///////////

  bool list_storage_eqeq(const STORAGE* left, const STORAGE* right);

  //////////
  // Math //
  //////////

<<<<<<< HEAD
STORAGE* list_storage_ew_op(ewop_t op, const STORAGE* left, const STORAGE* right);
STORAGE* list_storage_matrix_multiply(const STORAGE_PAIR& casted_storage, size_t* resulting_shape, bool vector);
=======
  STORAGE* list_storage_ew_add(const STORAGE* left, const STORAGE* right);
  STORAGE* list_storage_ew_subtract(const STORAGE* left, const STORAGE* right);
  STORAGE* list_storage_ew_multiply(const STORAGE* left, const STORAGE* right);
  STORAGE* list_storage_ew_divide(const STORAGE* left, const STORAGE* right);
  //STORAGE* list_storage_ew_mod(const STORAGE* left, const STORAGE* right);

  STORAGE* list_storage_matrix_multiply(const STORAGE_PAIR& casted_storage, size_t* resulting_shape, bool vector);
>>>>>>> 1d2782ed

  /////////////
  // Utility //
  /////////////

  size_t list_storage_count_elements_r(const LIST* l, size_t recursions);
  size_t list_storage_count_nd_elements(const LIST_STORAGE* s);

  /*
   * Count non-zero elements. See also count_list_storage_nd_elements.
   */
  inline size_t list_storage_count_elements(const LIST_STORAGE* s) {
    return list_storage_count_elements_r(s->rows, s->rank - 1);
  }

  /////////////////////////
  // Copying and Casting //
  /////////////////////////

  LIST_STORAGE* list_storage_copy(LIST_STORAGE* rhs);
  STORAGE*      list_storage_copy_transposed(const STORAGE* rhs_base);
  STORAGE* list_storage_cast_copy(const STORAGE* rhs, dtype_t new_dtype);

} // end of extern "C" block

#endif // LIST_H<|MERGE_RESOLUTION|>--- conflicted
+++ resolved
@@ -96,18 +96,8 @@
   // Math //
   //////////
 
-<<<<<<< HEAD
-STORAGE* list_storage_ew_op(ewop_t op, const STORAGE* left, const STORAGE* right);
-STORAGE* list_storage_matrix_multiply(const STORAGE_PAIR& casted_storage, size_t* resulting_shape, bool vector);
-=======
-  STORAGE* list_storage_ew_add(const STORAGE* left, const STORAGE* right);
-  STORAGE* list_storage_ew_subtract(const STORAGE* left, const STORAGE* right);
-  STORAGE* list_storage_ew_multiply(const STORAGE* left, const STORAGE* right);
-  STORAGE* list_storage_ew_divide(const STORAGE* left, const STORAGE* right);
-  //STORAGE* list_storage_ew_mod(const STORAGE* left, const STORAGE* right);
-
-  STORAGE* list_storage_matrix_multiply(const STORAGE_PAIR& casted_storage, size_t* resulting_shape, bool vector);
->>>>>>> 1d2782ed
+	STORAGE* list_storage_ew_op(ewop_t op, const STORAGE* left, const STORAGE* right);
+	STORAGE* list_storage_matrix_multiply(const STORAGE_PAIR& casted_storage, size_t* resulting_shape, bool vector);
 
   /////////////
   // Utility //
