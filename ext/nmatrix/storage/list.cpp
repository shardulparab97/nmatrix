/////////////////////////////////////////////////////////////////////
// = NMatrix
//
// A linear algebra library for scientific computation in Ruby.
// NMatrix is part of SciRuby.
//
// NMatrix was originally inspired by and derived from NArray, by
// Masahiro Tanaka: http://narray.rubyforge.org
//
// == Copyright Information
//
// SciRuby is Copyright (c) 2010 - 2013, Ruby Science Foundation
// NMatrix is Copyright (c) 2013, Ruby Science Foundation
//
// Please see LICENSE.txt for additional copyright notices.
//
// == Contributing
//
// By contributing source code to SciRuby, you agree to be bound by
// our Contributor Agreement:
//
// * https://github.com/SciRuby/sciruby/wiki/Contributor-Agreement
//
// == list.c
//
// List-of-lists n-dimensional matrix storage. Uses singly-linked
// lists.

/*
 * Standard Includes
 */

#include <ruby.h>
#include <algorithm> // std::min
#include <iostream>
#include <vector>

/*
 * Project Includes
 */

#include "types.h"

#include "data/data.h"

#include "dense.h"
#include "common.h"
#include "list.h"

#include "math/math.h"
#include "util/sl_list.h"

/*
 * Macros
 */

/*
 * Global Variables
 */


extern "C" {
static void slice_set_single(LIST_STORAGE* dest, LIST* l, void* val, size_t* coords, size_t* lengths, size_t n);
}

namespace nm { namespace list_storage {

/*
 * Forward Declarations
 */

class RecurseData {
public:
  // Note that providing init_obj argument does not override init.
  RecurseData(const LIST_STORAGE* s, VALUE init_obj__ = Qnil) : ref(s), actual(s), shape_(s->shape), offsets(s->dim, 0), init_(s->default_val), init_obj_(init_obj__) {
    while (actual->src != actual) {
      for (size_t i = 0; i < s->dim; ++i) // update offsets as we recurse
        offsets[i] += actual->offset[i];
      actual = reinterpret_cast<LIST_STORAGE*>(actual->src);
    }
    actual_shape_ = actual->shape;

    if (init_obj_ == Qnil) {
      init_obj_ = s->dtype == nm::RUBYOBJ ? *reinterpret_cast<VALUE*>(s->default_val) : rubyobj_from_cval(s->default_val, s->dtype).rval;
    }
  }

  dtype_t dtype() const { return ref->dtype; }


  size_t dim() const { return ref->dim; }

  size_t ref_shape(size_t rec) const {
    return shape_[ref->dim - rec - 1];
  }

  size_t* copy_alloc_shape() const {
    size_t* new_shape = NM_ALLOC_N(size_t, ref->dim);
    memcpy(new_shape, shape_, sizeof(size_t)*ref->dim);
    return new_shape;
  }

  size_t actual_shape(size_t rec) const {
    return actual_shape_[ref->dim - rec - 1];
  }

  size_t offset(size_t rec) const {
    return offsets[ref->dim - rec - 1];
  }

  void* init() const {
    return init_;
  }

  VALUE init_obj() const { return init_obj_; }

  LIST* top_level_list() const {
    return reinterpret_cast<LIST*>(actual->rows);
  }

  const LIST_STORAGE* ref;
  const LIST_STORAGE* actual;

  size_t* shape_; // of ref
  size_t* actual_shape_;
protected:
  std::vector<size_t> offsets; // relative to actual
  void* init_;
  VALUE init_obj_;

};


template <typename LDType, typename RDType>
static LIST_STORAGE* cast_copy(const LIST_STORAGE* rhs, nm::dtype_t new_dtype);

template <typename LDType, typename RDType>
static bool eqeq_r(RecurseData& left, RecurseData& right, const LIST* l, const LIST* r, size_t rec);

template <typename SDType, typename TDType>
static bool eqeq_empty_r(RecurseData& s, const LIST* l, size_t rec, const TDType* t_init);


/*
 * Recursive helper for map_merged_stored_r which handles the case where one list is empty and the other is not.
 */
static void map_empty_stored_r(RecurseData& result, RecurseData& s, LIST* x, const LIST* l, size_t rec, bool rev, const VALUE& t_init) {
  NODE *curr  = l->first,
       *xcurr = NULL;

  // For reference matrices, make sure we start in the correct place.
  size_t offset   = result.offset(rec);
  size_t x_shape  = result.ref_shape(rec);

  while (curr && curr->key < offset) {  curr = curr->next;  }
  if (curr && curr->key - offset >= x_shape) curr = NULL;

  if (rec) {
    while (curr) {
      LIST* val = nm::list::create();
      map_empty_stored_r(result, s, val, reinterpret_cast<const LIST*>(curr->val), rec-1, rev, t_init);

      if (!val->first) nm::list::del(val, 0);
      else nm::list::insert_helper(x, xcurr, curr->key - offset, val);

      curr = curr->next;
      if (curr && curr->key - offset >= x_shape) curr = NULL;
    }
  } else {
    while (curr) {
      VALUE val, s_val = rubyobj_from_cval(curr->val, s.dtype()).rval;
      if (rev) val = rb_yield_values(2, t_init, s_val);
      else     val = rb_yield_values(2, s_val, t_init);

      if (rb_funcall(val, rb_intern("!="), 1, result.init_obj()) == Qtrue)
        xcurr = nm::list::insert_helper(x, xcurr, curr->key - offset, val);

      curr = curr->next;
      if (curr && curr->key - offset >= x_shape) curr = NULL;
    }
  }

}


/*
 * Recursive helper function for nm_list_map_stored
 */
static void map_stored_r(RecurseData& result, RecurseData& left, LIST* x, const LIST* l, size_t rec) {
  NODE *lcurr = l->first,
       *xcurr = x->first;

  // For reference matrices, make sure we start in the correct place.
  while (lcurr && lcurr->key < left.offset(rec))  {  lcurr = lcurr->next;  }

  if (lcurr && lcurr->key - left.offset(rec) >= result.ref_shape(rec))  lcurr = NULL;

  if (rec) {
    while (lcurr) {
      size_t key;
      LIST*  val = nm::list::create();
      map_stored_r(result, left, val, reinterpret_cast<const LIST*>(lcurr->val), rec-1);
      key        = lcurr->key - left.offset(rec);
      lcurr      = lcurr->next;

      if (!val->first) nm::list::del(val, 0); // empty list -- don't insert
      else xcurr = nm::list::insert_helper(x, xcurr, key, val);

      if (lcurr && lcurr->key - left.offset(rec) >= result.ref_shape(rec)) lcurr = NULL;
    }
  } else {
    while (lcurr) {
      size_t key;
      VALUE  val;

      val   = rb_yield_values(1, rubyobj_from_cval(lcurr->val, left.dtype()).rval);
      key   = lcurr->key - left.offset(rec);
      lcurr = lcurr->next;

      if (!rb_equal(val, result.init_obj()))
        xcurr = nm::list::insert_helper(x, xcurr, key, val);

      if (lcurr && lcurr->key - left.offset(rec) >= result.ref_shape(rec)) lcurr = NULL;
    }
  }
}



/*
 * Recursive helper function for nm_list_map_merged_stored
 */
static void map_merged_stored_r(RecurseData& result, RecurseData& left, RecurseData& right, LIST* x, const LIST* l, const LIST* r, size_t rec) {
  NODE *lcurr = l->first,
       *rcurr = r->first,
       *xcurr = x->first;

  // For reference matrices, make sure we start in the correct place.
  while (lcurr && lcurr->key < left.offset(rec))  {  lcurr = lcurr->next;  }
  while (rcurr && rcurr->key < right.offset(rec)) {  rcurr = rcurr->next;  }

  if (rcurr && rcurr->key - right.offset(rec) >= result.ref_shape(rec)) rcurr = NULL;
  if (lcurr && lcurr->key - left.offset(rec) >= result.ref_shape(rec))  lcurr = NULL;

  if (rec) {
    while (lcurr || rcurr) {
      size_t key;
      LIST*  val = nm::list::create();

      if (!rcurr || (lcurr && (lcurr->key - left.offset(rec) < rcurr->key - right.offset(rec)))) {
        map_empty_stored_r(result, left, val, reinterpret_cast<const LIST*>(lcurr->val), rec-1, false, right.init_obj());
        key   = lcurr->key - left.offset(rec);
        lcurr = lcurr->next;
      } else if (!lcurr || (rcurr && (rcurr->key - right.offset(rec) < lcurr->key - left.offset(rec)))) {
        map_empty_stored_r(result, right, val, reinterpret_cast<const LIST*>(rcurr->val), rec-1, true, left.init_obj());
        key   = rcurr->key - right.offset(rec);
        rcurr = rcurr->next;
      } else { // == and both present
        map_merged_stored_r(result, left, right, val, reinterpret_cast<const LIST*>(lcurr->val), reinterpret_cast<const LIST*>(rcurr->val), rec-1);
        key   = lcurr->key - left.offset(rec);
        lcurr = lcurr->next;
        rcurr = rcurr->next;
      }

      if (!val->first) nm::list::del(val, 0); // empty list -- don't insert
      else xcurr = nm::list::insert_helper(x, xcurr, key, val);

      if (rcurr && rcurr->key - right.offset(rec) >= result.ref_shape(rec)) rcurr = NULL;
      if (lcurr && lcurr->key - left.offset(rec) >= result.ref_shape(rec)) lcurr = NULL;
    }
  } else {
    while (lcurr || rcurr) {
      size_t key;
      VALUE  val;

      if (!rcurr || (lcurr && (lcurr->key - left.offset(rec) < rcurr->key - right.offset(rec)))) {
        val   = rb_yield_values(2, rubyobj_from_cval(lcurr->val, left.dtype()).rval, right.init_obj());
        key   = lcurr->key - left.offset(rec);
        lcurr = lcurr->next;
      } else if (!lcurr || (rcurr && (rcurr->key - right.offset(rec) < lcurr->key - left.offset(rec)))) {
        val   = rb_yield_values(2, left.init_obj(), rubyobj_from_cval(rcurr->val, right.dtype()).rval);
        key   = rcurr->key - right.offset(rec);
        rcurr = rcurr->next;
      } else { // == and both present
        val   = rb_yield_values(2, rubyobj_from_cval(lcurr->val, left.dtype()).rval, rubyobj_from_cval(rcurr->val, right.dtype()).rval);
        key   = lcurr->key - left.offset(rec);
        lcurr = lcurr->next;
        rcurr = rcurr->next;
      }
      if (rb_funcall(val, rb_intern("!="), 1, result.init_obj()) == Qtrue)
        xcurr = nm::list::insert_helper(x, xcurr, key, val);

      if (rcurr && rcurr->key - right.offset(rec) >= result.ref_shape(rec)) rcurr = NULL;
      if (lcurr && lcurr->key - left.offset(rec) >= result.ref_shape(rec)) lcurr = NULL;
    }
  }
}


/*
 * Recursive function, sets multiple values in a matrix from multiple source values. Also handles removal; returns true
 * if the recursion results in an empty list at that level (which signals that the current parent should be removed).
 */
template <typename D>
static bool slice_set(LIST_STORAGE* dest, LIST* l, size_t* coords, size_t* lengths, size_t n, D* v, size_t v_size, size_t& v_offset) {
  using nm::list::node_is_within_slice;
  using nm::list::remove_by_node;
  using nm::list::find_preceding_from_list;
  using nm::list::insert_first_list;
  using nm::list::insert_first_node;
  using nm::list::insert_after;
  size_t* offsets = dest->offset;

  // drill down into the structure
  NODE* prev = find_preceding_from_list(l, coords[n] + offsets[n]);
  NODE* node = NULL;
  if (prev) node = prev->next && node_is_within_slice(prev->next, coords[n] + offsets[n], lengths[n]) ? prev->next : NULL;
  else      node = node_is_within_slice(l->first, coords[n] + offsets[n], lengths[n]) ? l->first : NULL;

  if (dest->dim - n > 1) {
    size_t i    = 0;
    size_t key  = i + offsets[n] + coords[n];

    // Make sure we have an element to work with
    if (!node) {
      if (!prev) {
        node = insert_first_list(l, key, nm::list::create());
      } else {
        node = insert_after(prev, key, nm::list::create());
      }
    }

    // At this point, it's guaranteed that there is a list here matching key.

    while (node) {
      // Recurse down into the list. If it returns true, it's empty, so we need to delete it.
      bool remove_parent = slice_set(dest, reinterpret_cast<LIST*>(node->val), coords, lengths, n+1, v, v_size, v_offset);

      if (remove_parent) {
        NM_FREE(remove_by_node(l, prev, node));
        if (prev) node = prev->next ? prev->next : NULL;
        else      node = l->first   ? l->first   : NULL;
      } else {  // move forward
        prev = node;
        node = node_is_within_slice(prev->next, key-i, lengths[n]) ? prev->next : NULL;
      }

      ++i; ++key;

      if (i >= lengths[n]) break;

      // Now do we need to insert another node here? Or is there already one?
      if (!node) {
        if (!prev) {
          node = insert_first_list(l, key, nm::list::create());
        } else {
          node = insert_after(prev, key, nm::list::create());
        }
      }
    }

  } else {

    size_t i    = 0;
    size_t key  = i + offsets[n] + coords[n];

    while (i < lengths[n]) {
      // Make sure we have an element to work with
      if (v_offset >= v_size) v_offset %= v_size;

      if (node) {
        if (node->key == key) {
          if (v[v_offset] == *reinterpret_cast<D*>(dest->default_val)) { // remove zero value

            NM_FREE(remove_by_node(l, (prev ? prev : l->first), node));

            if (prev) node = prev->next ? prev->next : NULL;
            else      node = l->first   ? l->first   : NULL;

          } else { // edit directly
            *reinterpret_cast<D*>(node->val) = v[v_offset];
            prev = node;
            node = node->next ? node->next : NULL;
          }
        } else if (node->key > key) {
<<<<<<< HEAD
          D* nv = NM_ALLOC(D); *nv = v[v_offset];
=======
          D* nv = ALLOC(D); *nv = v[v_offset++];
>>>>>>> 8582a354
          if (prev) node = insert_after(prev, key, nv);
          else      node = insert_first_node(l, key, nv, sizeof(D));

          prev = node;
          node = prev->next ? prev->next : NULL;
        }
      } else { // no node -- insert a new one
<<<<<<< HEAD
        D* nv = NM_ALLOC(D); *nv = v[v_offset];
=======
        D* nv = ALLOC(D); *nv = v[v_offset++];
>>>>>>> 8582a354
        if (prev) node = insert_after(prev, key, nv);
        else      node = insert_first_node(l, key, nv, sizeof(D));

        prev = node;
        node = prev->next ? prev->next : NULL;
      }

      ++i; ++key;
    }
  }

  return (l->first) ? false : true;
}


template <typename D>
void set(VALUE left, SLICE* slice, VALUE right) {
  LIST_STORAGE* s = NM_STORAGE_LIST(left);

  std::pair<NMATRIX*,bool> nm_and_free =
    interpret_arg_as_dense_nmatrix(right, NM_DTYPE(left));

  // Map the data onto D* v.
  D*     v;
  size_t v_size = 1;

  if (nm_and_free.first) {
    DENSE_STORAGE* t = reinterpret_cast<DENSE_STORAGE*>(nm_and_free.first->storage);
    v                = reinterpret_cast<D*>(t->elements);
    v_size           = nm_storage_count_max_elements(t);

  } else if (TYPE(right) == T_ARRAY) {
    v_size = RARRAY_LEN(right);
    v      = NM_ALLOC_N(D, v_size);
    for (size_t m = 0; m < v_size; ++m) {
      rubyval_to_cval(rb_ary_entry(right, m), s->dtype, &(v[m]));
    }
  } else {
    v = reinterpret_cast<D*>(rubyobj_to_cval(right, NM_DTYPE(left)));
  }

  if (v_size == 1 && *v == *reinterpret_cast<D*>(s->default_val)) {
    nm::list::remove_recursive(s->rows, slice->coords, s->offset, slice->lengths, 0, s->dim);
  } else if (slice->single) {
    slice_set_single(s, s->rows, reinterpret_cast<void*>(v), slice->coords, slice->lengths, 0);
  } else {
    size_t v_offset = 0;
    slice_set<D>(s, s->rows, slice->coords, slice->lengths, 0, v, v_size, v_offset);
  }


  // Only free v if it was allocated in this function.
  if (nm_and_free.first) {
    if (nm_and_free.second) {
      nm_delete(nm_and_free.first);
    }
  } else NM_FREE(v);
}

/*
 * Used only to set a default initial value.
 */
template <typename D>
void init_default(LIST_STORAGE* s) {
  s->default_val = NM_ALLOC(D);
  *reinterpret_cast<D*>(s->default_val) = 0;
}


}} // end of namespace list_storage

extern "C" {

/*
 * Functions
 */


////////////////
// Lifecycle //
///////////////


/*
 * Creates a list-of-lists(-of-lists-of-lists-etc) storage framework for a
 * matrix.
 *
 * Note: The pointers you pass in for shape and init_val become property of our
 * new storage. You don't need to free them, and you shouldn't re-use them.
 */
LIST_STORAGE* nm_list_storage_create(nm::dtype_t dtype, size_t* shape, size_t dim, void* init_val) {
  LIST_STORAGE* s = NM_ALLOC( LIST_STORAGE );

  s->dim   = dim;
  s->shape = shape;
  s->dtype = dtype;

  s->offset = NM_ALLOC_N(size_t, s->dim);
  memset(s->offset, 0, s->dim * sizeof(size_t));

  s->rows  = nm::list::create();
  if (init_val)
    s->default_val = init_val;
  else {
    DTYPE_TEMPLATE_TABLE(nm::list_storage::init_default, void, LIST_STORAGE*)
    ttable[dtype](s);
  }
  s->count = 1;
  s->src = s;

  return s;
}

/*
 * Documentation goes here.
 */
void nm_list_storage_delete(STORAGE* s) {
  if (s) {
    LIST_STORAGE* storage = (LIST_STORAGE*)s;
    if (storage->count-- == 1) {
      nm::list::del( storage->rows, storage->dim - 1 );

      NM_FREE(storage->shape);
      NM_FREE(storage->offset);
      NM_FREE(storage->default_val);
      NM_FREE(s);
    }
  }
}

/*
 * Documentation goes here.
 */
void nm_list_storage_delete_ref(STORAGE* s) {
  if (s) {
    LIST_STORAGE* storage = (LIST_STORAGE*)s;

    nm_list_storage_delete( reinterpret_cast<STORAGE*>(storage->src ) );
    NM_FREE(storage->shape);
    NM_FREE(storage->offset);
    NM_FREE(s);
  }
}

/*
 * Documentation goes here.
 */
void nm_list_storage_mark(STORAGE* storage_base) {
  LIST_STORAGE* storage = (LIST_STORAGE*)storage_base;

  if (storage && storage->dtype == nm::RUBYOBJ) {
    rb_gc_mark(*((VALUE*)(storage->default_val)));
    nm::list::mark(storage->rows, storage->dim - 1);
  }
}

void nm_list_storage_register(const STORAGE* s) {
  //TODO
}

void nm_list_storage_unregister(const STORAGE* s) {
  //TODO
}

///////////////
// Accessors //
///////////////

/*
 * Documentation goes here.
 */
static NODE* list_storage_get_single_node(LIST_STORAGE* s, SLICE* slice)
{
  size_t r;
  LIST*  l = s->rows;
  NODE*  n;

  for (r = 0; r < s->dim; r++) {
    n = nm::list::find(l, s->offset[r] + slice->coords[r]);
    if (n)  l = reinterpret_cast<LIST*>(n->val);
    else return NULL;
  }

  return n;
}


/*
 * Recursive helper function for each_with_indices, based on nm_list_storage_count_elements_r.
 * Handles empty/non-existent sublists.
 */
static void each_empty_with_indices_r(nm::list_storage::RecurseData& s, size_t rec, VALUE& stack) {
  VALUE empty  = s.dtype() == nm::RUBYOBJ ? *reinterpret_cast<VALUE*>(s.init()) : s.init_obj();

  if (rec) {
    for (long index = 0; index < s.ref_shape(rec); ++index) {
      // Don't do an unshift/shift here -- we'll let that be handled in the lowest-level iteration (recursions == 0)
      rb_ary_push(stack, LONG2NUM(index));
      each_empty_with_indices_r(s, rec-1, stack);
      rb_ary_pop(stack);
    }
  } else {
    rb_ary_unshift(stack, empty);
    for (long index = 0; index < s.ref_shape(rec); ++index) {
      rb_ary_push(stack, LONG2NUM(index));
      rb_yield_splat(stack);
      rb_ary_pop(stack);
    }
    rb_ary_shift(stack);
  }
}

/*
 * Recursive helper function for each_with_indices, based on nm_list_storage_count_elements_r.
 */
static void each_with_indices_r(nm::list_storage::RecurseData& s, const LIST* l, size_t rec, VALUE& stack) {
  NODE*  curr  = l->first;

  size_t offset = s.offset(rec);
  size_t shape  = s.ref_shape(rec);

  while (curr && curr->key < offset) curr = curr->next;
  if (curr && curr->key - offset >= shape) curr = NULL;


  if (rec) {
    for (long index = 0; index < shape; ++index) { // index in reference
      rb_ary_push(stack, LONG2NUM(index));
      if (!curr || index < curr->key - offset) {
        each_empty_with_indices_r(s, rec-1, stack);
      } else { // index == curr->key - offset
        each_with_indices_r(s, reinterpret_cast<const LIST*>(curr->val), rec-1, stack);
        curr = curr->next;
      }
      rb_ary_pop(stack);
    }
  } else {
    for (long index = 0; index < shape; ++index) {

      rb_ary_push(stack, LONG2NUM(index));

      if (!curr || index < curr->key - offset) {
        rb_ary_unshift(stack, s.dtype() == nm::RUBYOBJ ? *reinterpret_cast<VALUE*>(s.init()) : s.init_obj());

      } else { // index == curr->key - offset
        rb_ary_unshift(stack, s.dtype() == nm::RUBYOBJ ? *reinterpret_cast<VALUE*>(curr->val) : rubyobj_from_cval(curr->val, s.dtype()).rval);

        curr = curr->next;
      }
      rb_yield_splat(stack);

      rb_ary_shift(stack);
      rb_ary_pop(stack);
    }
  }

}


/*
 * Recursive helper function for each_stored_with_indices, based on nm_list_storage_count_elements_r.
 */
static void each_stored_with_indices_r(nm::list_storage::RecurseData& s, const LIST* l, size_t rec, VALUE& stack) {
  NODE* curr = l->first;

  size_t offset = s.offset(rec);
  size_t shape  = s.ref_shape(rec);

  while (curr && curr->key < offset) { curr = curr->next; }
  if (curr && curr->key - offset >= shape) curr = NULL;

  if (rec) {
    while (curr) {

      rb_ary_push(stack, LONG2NUM(static_cast<long>(curr->key - offset)));
      each_stored_with_indices_r(s, reinterpret_cast<const LIST*>(curr->val), rec-1, stack);
      rb_ary_pop(stack);

      curr = curr->next;
      if (curr && curr->key - offset >= shape) curr = NULL;
    }
  } else {
    while (curr) {
      rb_ary_push(stack, LONG2NUM(static_cast<long>(curr->key - offset))); // add index to end

      // add value to beginning
      rb_ary_unshift(stack, s.dtype() == nm::RUBYOBJ ? *reinterpret_cast<VALUE*>(curr->val) : rubyobj_from_cval(curr->val, s.dtype()).rval);
      // yield to the whole stack (value, i, j, k, ...)
      rb_yield_splat(stack);

      // remove the value
      rb_ary_shift(stack);

      // remove the index from the end
      rb_ary_pop(stack);

      curr = curr->next;
      if (curr && curr->key - offset >= shape) curr = NULL;
    }
  }
}



/*
 * Each/each-stored iterator, brings along the indices.
 */
VALUE nm_list_each_with_indices(VALUE nmatrix, bool stored) {

  // If we don't have a block, return an enumerator.
  RETURN_SIZED_ENUMERATOR(nmatrix, 0, 0, 0);

  nm::list_storage::RecurseData sdata(NM_STORAGE_LIST(nmatrix));

  VALUE stack = rb_ary_new();

  if (stored) each_stored_with_indices_r(sdata, sdata.top_level_list(), sdata.dim() - 1, stack);
  else        each_with_indices_r(sdata, sdata.top_level_list(), sdata.dim() - 1, stack);

  return nmatrix;
}


/*
 * map merged stored iterator. Always returns a matrix containing RubyObjects which probably needs to be casted.
 */
VALUE nm_list_map_stored(VALUE left, VALUE init) {

  bool scalar = false;

  LIST_STORAGE *s   = NM_STORAGE_LIST(left);

  // For each matrix, if it's a reference, we want to deal directly with the original (with appropriate offsetting)
  nm::list_storage::RecurseData sdata(s);

  void* scalar_init = NULL;

  //if (!rb_block_given_p()) {
  //  rb_raise(rb_eNotImpError, "RETURN_SIZED_ENUMERATOR probably won't work for a map_merged since no merged object is created");
  //}
  // If we don't have a block, return an enumerator.
  RETURN_SIZED_ENUMERATOR(left, 0, 0, 0); // FIXME: Test this. Probably won't work. Enable above code instead.

  // Figure out default value if none provided by the user
  if (init == Qnil) init = rb_yield_values(1, sdata.init_obj());

	// Allocate a new shape array for the resulting matrix.
  void* init_val = NM_ALLOC(VALUE);
  memcpy(init_val, &init, sizeof(VALUE));

  NMATRIX* result = nm_create(nm::LIST_STORE, nm_list_storage_create(nm::RUBYOBJ, sdata.copy_alloc_shape(), s->dim, init_val));
  LIST_STORAGE* r = reinterpret_cast<LIST_STORAGE*>(result->storage);
  nm::list_storage::RecurseData rdata(r, init);

  map_stored_r(rdata, sdata, rdata.top_level_list(), sdata.top_level_list(), sdata.dim() - 1);

  return Data_Wrap_Struct(CLASS_OF(left), nm_mark, nm_delete, result);
}


/*
 * map merged stored iterator. Always returns a matrix containing RubyObjects which probably needs to be casted.
 */
VALUE nm_list_map_merged_stored(VALUE left, VALUE right, VALUE init) {

  bool scalar = false;

  LIST_STORAGE *s   = NM_STORAGE_LIST(left),
               *t;

  // For each matrix, if it's a reference, we want to deal directly with the original (with appropriate offsetting)
  nm::list_storage::RecurseData sdata(s);

  void* scalar_init = NULL;

  // right might be a scalar, in which case this is a scalar operation.
  if (TYPE(right) != T_DATA || (RDATA(right)->dfree != (RUBY_DATA_FUNC)nm_delete && RDATA(right)->dfree != (RUBY_DATA_FUNC)nm_delete_ref)) {
    nm::dtype_t r_dtype = nm_dtype_min(right);

    scalar_init         = rubyobj_to_cval(right, r_dtype); // make a copy of right

    t                   = reinterpret_cast<LIST_STORAGE*>(nm_list_storage_create(r_dtype, sdata.copy_alloc_shape(), s->dim, scalar_init));
    scalar              = true;
  } else {
    t                   = NM_STORAGE_LIST(right); // element-wise, not scalar.
  }

  //if (!rb_block_given_p()) {
  //  rb_raise(rb_eNotImpError, "RETURN_SIZED_ENUMERATOR probably won't work for a map_merged since no merged object is created");
  //}
  // If we don't have a block, return an enumerator.
  RETURN_SIZED_ENUMERATOR(left, 0, 0, 0); // FIXME: Test this. Probably won't work. Enable above code instead.

  // Figure out default value if none provided by the user
  nm::list_storage::RecurseData tdata(t);
  if (init == Qnil) init = rb_yield_values(2, sdata.init_obj(), tdata.init_obj());

	// Allocate a new shape array for the resulting matrix.
  void* init_val = NM_ALLOC(VALUE);
  memcpy(init_val, &init, sizeof(VALUE));

  NMATRIX* result = nm_create(nm::LIST_STORE, nm_list_storage_create(nm::RUBYOBJ, sdata.copy_alloc_shape(), s->dim, init_val));
  LIST_STORAGE* r = reinterpret_cast<LIST_STORAGE*>(result->storage);
  nm::list_storage::RecurseData rdata(r, init);

  map_merged_stored_r(rdata, sdata, tdata, rdata.top_level_list(), sdata.top_level_list(), tdata.top_level_list(), sdata.dim() - 1);

  // If we are working with a scalar operation
  if (scalar) nm_list_storage_delete(t);

  return Data_Wrap_Struct(CLASS_OF(left), nm_mark, nm_delete, result);
}


/*
 * Copy a slice of a list matrix into a regular list matrix.
 */
static LIST* slice_copy(const LIST_STORAGE* src, LIST* src_rows, size_t* coords, size_t* lengths, size_t n) {

  void *val = NULL;
  int key;
  
  LIST* dst_rows = nm::list::create();
  NODE* src_node = src_rows->first;

  while (src_node) {
    key = src_node->key - (src->offset[n] + coords[n]);
    
    if (key >= 0 && (size_t)key < lengths[n]) {
      if (src->dim - n > 1) {
        val = slice_copy( src,
                          reinterpret_cast<LIST*>(src_node->val),
                          coords,
                          lengths,
                          n + 1    );

        if (val) {  nm::list::insert_copy(dst_rows, false, key, val, sizeof(LIST)); }
      }

      else nm::list::insert_copy(dst_rows, false, key, src_node->val, DTYPE_SIZES[src->dtype]);
    }

    src_node = src_node->next;
  }

  return dst_rows;
}

/*
 * Documentation goes here.
 */
void* nm_list_storage_get(const STORAGE* storage, SLICE* slice) {
  LIST_STORAGE* s = (LIST_STORAGE*)storage;
  LIST_STORAGE* ns = NULL;

  if (slice->single) {
    NODE* n = list_storage_get_single_node(s, slice);
    return (n ? n->val : s->default_val);
  } else {
    void *init_val = NM_ALLOC_N(char, DTYPE_SIZES[s->dtype]);
    memcpy(init_val, s->default_val, DTYPE_SIZES[s->dtype]);

    size_t *shape = NM_ALLOC_N(size_t, s->dim);
    memcpy(shape, slice->lengths, sizeof(size_t) * s->dim);

    ns = nm_list_storage_create(s->dtype, shape, s->dim, init_val);

    ns->rows = slice_copy(s, s->rows, slice->coords, slice->lengths, 0);
    return ns;
  }
}

/*
 * Get the contents of some set of coordinates. Note: Does not make a copy!
 * Don't free!
 */
void* nm_list_storage_ref(const STORAGE* storage, SLICE* slice) {
  LIST_STORAGE* s = (LIST_STORAGE*)storage;
  LIST_STORAGE* ns = NULL;

  //TODO: It needs a refactoring.
  if (slice->single) {
    NODE* n = list_storage_get_single_node(s, slice);
    return (n ? n->val : s->default_val);
  } 
  else {
    ns              = NM_ALLOC( LIST_STORAGE );
    
    ns->dim         = s->dim;
    ns->dtype       = s->dtype;
    ns->offset      = NM_ALLOC_N(size_t, ns->dim);
    ns->shape       = NM_ALLOC_N(size_t, ns->dim);

    for (size_t i = 0; i < ns->dim; ++i) {
      ns->offset[i] = slice->coords[i] + s->offset[i];
      ns->shape[i]  = slice->lengths[i];
    }

    ns->rows        = s->rows;
    ns->default_val = s->default_val;
    
    s->src->count++;
    ns->src         = s->src;
    
    return ns;
  }
}


/*
 * Recursive function, sets multiple values in a matrix from a single source value.
 */
static void slice_set_single(LIST_STORAGE* dest, LIST* l, void* val, size_t* coords, size_t* lengths, size_t n) {

  // drill down into the structure
  NODE* node = NULL;
  if (dest->dim - n > 1) {
    for (size_t i = 0; i < lengths[n]; ++i) {

      size_t key = i + dest->offset[n] + coords[n];

      if (!node) {
        node = nm::list::insert(l, false, key, nm::list::create()); // try to insert list
      } else if (!node->next || (node->next && node->next->key > key)) {
        node = nm::list::insert_after(node, key, nm::list::create());
      } else {
        node = node->next; // correct rank already exists.
      }

      // cast it to a list and recurse
      slice_set_single(dest, reinterpret_cast<LIST*>(node->val), val, coords, lengths, n + 1);
    }
  } else {
    for (size_t i = 0; i < lengths[n]; ++i) {

      size_t key = i + dest->offset[n] + coords[n];

      if (!node)  {
        node = nm::list::insert_copy(l, true, key, val, DTYPE_SIZES[dest->dtype]);
      } else {
        node = nm::list::replace_insert_after(node, key, val, true, DTYPE_SIZES[dest->dtype]);
      }
    }
  }
}



/*
 * Set a value or values in a list matrix.
 */
void nm_list_storage_set(VALUE left, SLICE* slice, VALUE right) {
  NAMED_DTYPE_TEMPLATE_TABLE(ttable, nm::list_storage::set, void, VALUE, SLICE*, VALUE)
  ttable[NM_DTYPE(left)](left, slice, right);
}


/*
 * Insert an entry directly in a row (not using copy! don't free after).
 *
 * Returns a pointer to the insertion location.
 *
 * TODO: Allow this function to accept an entire row and not just one value -- for slicing
 */
NODE* nm_list_storage_insert(STORAGE* storage, SLICE* slice, void* val) {
  LIST_STORAGE* s = (LIST_STORAGE*)storage;
  // Pretend dims = 2
  // Then coords is going to be size 2
  // So we need to find out if some key already exists
  size_t r;
  NODE*  n;
  LIST*  l = s->rows;

  // drill down into the structure
  for (r = s->dim; r > 1; --r) {
    n = nm::list::insert(l, false, s->offset[s->dim - r] + slice->coords[s->dim - r], nm::list::create());
    l = reinterpret_cast<LIST*>(n->val);
  }

  return nm::list::insert(l, true, s->offset[s->dim - r] + slice->coords[s->dim - r], val);
}

/*
 * Remove an item or slice from list storage.
 */
void nm_list_storage_remove(STORAGE* storage, SLICE* slice) {
  LIST_STORAGE* s = (LIST_STORAGE*)storage;

  // This returns a boolean, which will indicate whether s->rows is empty.
  // We can safely ignore it, since we never want to delete s->rows until
  // it's time to destroy the LIST_STORAGE object.
  nm::list::remove_recursive(s->rows, slice->coords, s->offset, slice->lengths, 0, s->dim);
}

///////////
// Tests //
///////////

/*
 * Comparison of contents for list storage.
 */
bool nm_list_storage_eqeq(const STORAGE* left, const STORAGE* right) {
	NAMED_LR_DTYPE_TEMPLATE_TABLE(ttable, nm::list_storage::eqeq_r, bool, nm::list_storage::RecurseData& left, nm::list_storage::RecurseData& right, const LIST* l, const LIST* r, size_t rec)

  nm::list_storage::RecurseData ldata(reinterpret_cast<const LIST_STORAGE*>(left)),
                                rdata(reinterpret_cast<const LIST_STORAGE*>(right));

	return ttable[left->dtype][right->dtype](ldata, rdata, ldata.top_level_list(), rdata.top_level_list(), ldata.dim()-1);
}

//////////
// Math //
//////////


/*
 * List storage matrix multiplication.
 */
STORAGE* nm_list_storage_matrix_multiply(const STORAGE_PAIR& casted_storage, size_t* resulting_shape, bool vector) {
  free(resulting_shape);
  rb_raise(rb_eNotImpError, "multiplication not implemented for list-of-list matrices");
  return NULL;
  //DTYPE_TEMPLATE_TABLE(dense_storage::matrix_multiply, NMATRIX*, STORAGE_PAIR, size_t*, bool);

  //return ttable[reinterpret_cast<DENSE_STORAGE*>(casted_storage.left)->dtype](casted_storage, resulting_shape, vector);
}


/*
 * List storage to Hash conversion. Uses Hashes with default values, so you can continue to pretend
 * it's a sparse matrix.
 */
VALUE nm_list_storage_to_hash(const LIST_STORAGE* s, const nm::dtype_t dtype) {

  // Get the default value for the list storage.
  VALUE default_value = rubyobj_from_cval(s->default_val, dtype).rval;

  // Recursively copy each dimension of the matrix into a nested hash.
  return nm_list_copy_to_hash(s->rows, dtype, s->dim - 1, default_value);
}

/////////////
// Utility //
/////////////

/*
 * Recursively count the non-zero elements in a list storage object.
 */
size_t nm_list_storage_count_elements_r(const LIST* l, size_t recursions) {
  size_t count = 0;
  NODE* curr = l->first;
  
  if (recursions) {
    while (curr) {
      count += nm_list_storage_count_elements_r(reinterpret_cast<const LIST*>(curr->val), recursions - 1);
      curr   = curr->next;
    }
    
  } else {
    while (curr) {
      ++count;
      curr = curr->next;
    }
  }
  
  return count;
}

/*
 * Count non-diagonal non-zero elements.
 */
size_t nm_list_storage_count_nd_elements(const LIST_STORAGE* s) {
  NODE *i_curr, *j_curr;
  size_t count = 0;
  
  if (s->dim != 2) {
  	rb_raise(rb_eNotImpError, "non-diagonal element counting only defined for dim = 2");
  }

  for (i_curr = s->rows->first; i_curr; i_curr = i_curr->next) {
    int i = i_curr->key - s->offset[0];
    if (i < 0 || i >= (int)s->shape[0]) continue;

    for (j_curr = ((LIST*)(i_curr->val))->first; j_curr; j_curr = j_curr->next) {
      int j = j_curr->key - s->offset[1];
      if (j < 0 || j >= (int)s->shape[1]) continue;

      if (i != j)  	++count;
    }
  }
  
  return count;
}

/////////////////////////
// Copying and Casting //
/////////////////////////
//
/*
 * List storage copy constructor C access.
 */

LIST_STORAGE* nm_list_storage_copy(const LIST_STORAGE* rhs)
{
  size_t *shape = NM_ALLOC_N(size_t, rhs->dim);
  memcpy(shape, rhs->shape, sizeof(size_t) * rhs->dim);
  
  void *init_val = NM_ALLOC_N(char, DTYPE_SIZES[rhs->dtype]);
  memcpy(init_val, rhs->default_val, DTYPE_SIZES[rhs->dtype]);

  LIST_STORAGE* lhs = nm_list_storage_create(rhs->dtype, shape, rhs->dim, init_val);
  
  lhs->rows = slice_copy(rhs, rhs->rows, lhs->offset, lhs->shape, 0);

  return lhs;
}

/*
 * List storage copy constructor C access with casting.
 */
STORAGE* nm_list_storage_cast_copy(const STORAGE* rhs, nm::dtype_t new_dtype, void* dummy) {
  NAMED_LR_DTYPE_TEMPLATE_TABLE(ttable, nm::list_storage::cast_copy, LIST_STORAGE*, const LIST_STORAGE* rhs, nm::dtype_t new_dtype);

  return (STORAGE*)ttable[new_dtype][rhs->dtype]((LIST_STORAGE*)rhs, new_dtype);
}


/*
 * List storage copy constructor for transposing.
 */
STORAGE* nm_list_storage_copy_transposed(const STORAGE* rhs_base) {
  rb_raise(rb_eNotImpError, "list storage transpose not yet implemented");
  return NULL;
}


} // end of extern "C" block


/////////////////////////
// Templated Functions //
/////////////////////////


namespace nm {
namespace list_storage {


/*
 * List storage copy constructor for changing dtypes.
 */
template <typename LDType, typename RDType>
static LIST_STORAGE* cast_copy(const LIST_STORAGE* rhs, dtype_t new_dtype) {

  // allocate and copy shape
  size_t* shape = NM_ALLOC_N(size_t, rhs->dim);
  memcpy(shape, rhs->shape, rhs->dim * sizeof(size_t));

  // copy default value
  LDType* default_val = NM_ALLOC_N(LDType, 1);
  *default_val = *reinterpret_cast<RDType*>(rhs->default_val);

  LIST_STORAGE* lhs = nm_list_storage_create(new_dtype, shape, rhs->dim, default_val);
  //lhs->rows         = nm::list::create();

  // TODO: Needs optimization. When matrix is reference it is copped twice.
  if (rhs->src == rhs) 
    nm::list::cast_copy_contents<LDType, RDType>(lhs->rows, rhs->rows, rhs->dim - 1);
  else {
    LIST_STORAGE *tmp = nm_list_storage_copy(rhs);
    nm::list::cast_copy_contents<LDType, RDType>(lhs->rows, tmp->rows, rhs->dim - 1);
    nm_list_storage_delete(tmp);
  }

  return lhs;
}


/*
 * Recursive helper function for eqeq. Note that we use SDType and TDType instead of L and R because this function
 * is a re-labeling. That is, it can be called in order L,R or order R,L; and we don't want to get confused. So we
 * use S and T to denote first and second passed in.
 */
template <typename SDType, typename TDType>
static bool eqeq_empty_r(RecurseData& s, const LIST* l, size_t rec, const TDType* t_init) {
  NODE* curr  = l->first;

  // For reference matrices, make sure we start in the correct place.
  while (curr && curr->key < s.offset(rec)) {  curr = curr->next;  }
  if (curr && curr->key - s.offset(rec) >= s.ref_shape(rec)) curr = NULL;

  if (rec) {
    while (curr) {
      if (!eqeq_empty_r<SDType,TDType>(s, reinterpret_cast<const LIST*>(curr->val), rec-1, t_init)) return false;
      curr = curr->next;

      if (curr && curr->key - s.offset(rec) >= s.ref_shape(rec)) curr = NULL;
    }
  } else {
    while (curr) {
      if (*reinterpret_cast<SDType*>(curr->val) != *t_init) return false;
      curr = curr->next;

      if (curr && curr->key - s.offset(rec) >= s.ref_shape(rec)) curr = NULL;
    }
  }
  return true;
}



/*
 * Do these two list matrices of the same dtype have exactly the same contents (accounting for default_vals)?
 *
 * This function is recursive.
 */
template <typename LDType, typename RDType>
static bool eqeq_r(RecurseData& left, RecurseData& right, const LIST* l, const LIST* r, size_t rec) {
  NODE *lcurr = l->first,
       *rcurr = r->first;

  // For reference matrices, make sure we start in the correct place.
  while (lcurr && lcurr->key < left.offset(rec)) {  lcurr = lcurr->next;  }
  while (rcurr && rcurr->key < right.offset(rec)) {  rcurr = rcurr->next;  }
  if (rcurr && rcurr->key - right.offset(rec) >= left.ref_shape(rec)) rcurr = NULL;
  if (lcurr && lcurr->key - left.offset(rec) >= left.ref_shape(rec)) lcurr = NULL;

  bool compared = false;

  if (rec) {

    while (lcurr || rcurr) {

      if (!rcurr || (lcurr && (lcurr->key - left.offset(rec) < rcurr->key - right.offset(rec)))) {
        if (!eqeq_empty_r<LDType,RDType>(left, reinterpret_cast<const LIST*>(lcurr->val), rec-1, reinterpret_cast<const RDType*>(right.init()))) return false;
        lcurr   = lcurr->next;
      } else if (!lcurr || (rcurr && (rcurr->key - right.offset(rec) < lcurr->key - left.offset(rec)))) {
        if (!eqeq_empty_r<RDType,LDType>(right, reinterpret_cast<const LIST*>(rcurr->val), rec-1, reinterpret_cast<const LDType*>(left.init()))) return false;
        rcurr   = rcurr->next;
      } else { // keys are == and both present
        if (!eqeq_r<LDType,RDType>(left, right, reinterpret_cast<const LIST*>(lcurr->val), reinterpret_cast<const LIST*>(rcurr->val), rec-1)) return false;
        lcurr   = lcurr->next;
        rcurr   = rcurr->next;
      }
      if (rcurr && rcurr->key - right.offset(rec) >= right.ref_shape(rec)) rcurr = NULL;
      if (lcurr && lcurr->key - left.offset(rec)  >= left.ref_shape(rec)) lcurr = NULL;
      compared = true;
    }
  } else {
    while (lcurr || rcurr) {

      if (rcurr && rcurr->key - right.offset(rec) >= left.ref_shape(rec)) rcurr = NULL;
      if (lcurr && lcurr->key - left.offset(rec) >= left.ref_shape(rec)) lcurr = NULL;

      if (!rcurr || (lcurr && (lcurr->key - left.offset(rec) < rcurr->key - right.offset(rec)))) {
        if (*reinterpret_cast<LDType*>(lcurr->val) != *reinterpret_cast<const RDType*>(right.init())) return false;
        lcurr         = lcurr->next;
      } else if (!lcurr || (rcurr && (rcurr->key - right.offset(rec) < lcurr->key - left.offset(rec)))) {
        if (*reinterpret_cast<RDType*>(rcurr->val) != *reinterpret_cast<const LDType*>(left.init())) return false;
        rcurr         = rcurr->next;
      } else { // keys == and both left and right nodes present
        if (*reinterpret_cast<LDType*>(lcurr->val) != *reinterpret_cast<RDType*>(rcurr->val)) return false;
        lcurr         = lcurr->next;
        rcurr         = rcurr->next;
      }
      if (rcurr && rcurr->key - right.offset(rec) >= right.ref_shape(rec)) rcurr = NULL;
      if (lcurr && lcurr->key - left.offset(rec)  >= left.ref_shape(rec)) lcurr = NULL;
      compared = true;
    }
  }

  // Final condition: both containers are empty, and have different default values.
  if (!compared && !lcurr && !rcurr) return *reinterpret_cast<const LDType*>(left.init()) == *reinterpret_cast<const RDType*>(right.init());
  return true;
}


}} // end of namespace nm::list_storage

extern "C" {
  /*
   * call-seq:
   *     __list_to_hash__ -> Hash
   *
   * Create a Ruby Hash from a list NMatrix.
   *
   * This is an internal C function which handles list stype only.
   */
  VALUE nm_to_hash(VALUE self) {
    return nm_list_storage_to_hash(NM_STORAGE_LIST(self), NM_DTYPE(self));
  }

    /*
     * call-seq:
     *     __list_default_value__ -> ...
     *
     * Get the default_value property from a list matrix.
     */
    VALUE nm_list_default_value(VALUE self) {
      return (NM_DTYPE(self) == nm::RUBYOBJ) ? *reinterpret_cast<VALUE*>(NM_DEFAULT_VAL(self)) : rubyobj_from_cval(NM_DEFAULT_VAL(self), NM_DTYPE(self)).rval;
    }
} // end of extern "C" block<|MERGE_RESOLUTION|>--- conflicted
+++ resolved
@@ -383,11 +383,7 @@
             node = node->next ? node->next : NULL;
           }
         } else if (node->key > key) {
-<<<<<<< HEAD
-          D* nv = NM_ALLOC(D); *nv = v[v_offset];
-=======
-          D* nv = ALLOC(D); *nv = v[v_offset++];
->>>>>>> 8582a354
+          D* nv = NM_ALLOC(D); *nv = v[v_offset++];
           if (prev) node = insert_after(prev, key, nv);
           else      node = insert_first_node(l, key, nv, sizeof(D));
 
@@ -395,11 +391,7 @@
           node = prev->next ? prev->next : NULL;
         }
       } else { // no node -- insert a new one
-<<<<<<< HEAD
-        D* nv = NM_ALLOC(D); *nv = v[v_offset];
-=======
-        D* nv = ALLOC(D); *nv = v[v_offset++];
->>>>>>> 8582a354
+        D* nv = NM_ALLOC(D); *nv = v[v_offset++];
         if (prev) node = insert_after(prev, key, nv);
         else      node = insert_first_node(l, key, nv, sizeof(D));
 
