/////////////////////////////////////////////////////////////////////
// = NMatrix
//
// A linear algebra library for scientific computation in Ruby.
// NMatrix is part of SciRuby.
//
// NMatrix was originally inspired by and derived from NArray, by
// Masahiro Tanaka: http://narray.rubyforge.org
//
// == Copyright Information
//
// SciRuby is Copyright (c) 2010 - 2012, Ruby Science Foundation
// NMatrix is Copyright (c) 2012, Ruby Science Foundation
//
// Please see LICENSE.txt for additional copyright notices.
//
// == Contributing
//
// By contributing source code to SciRuby, you agree to be bound by
// our Contributor Agreement:
//
// * https://github.com/SciRuby/sciruby/wiki/Contributor-Agreement
//
// == list.c
//
// List-of-lists n-dimensional matrix storage. Uses singly-linked
// lists.

/*
 * Standard Includes
 */

#include <ruby.h>

/*
 * Project Includes
 */

#include "types.h"

#include "data/data.h"

#include "common.h"
#include "list.h"

#include "util/math.h"
#include "util/sl_list.h"

/*
 * Macros
 */

/*
 * Global Variables
 */

namespace nm { namespace list_storage {

/*
 * Forward Declarations
 */

template <typename LDType, typename RDType>
static LIST_STORAGE* cast_copy(const LIST_STORAGE* rhs, dtype_t new_dtype);

template <typename LDType, typename RDType>
static bool eqeq(const LIST_STORAGE* left, const LIST_STORAGE* right);

template <ewop_t op, typename LDType, typename RDType>
static void* ew_op_template(LIST* dest, const LIST* left, const void* l_default, const LIST* right, const void* r_default, const size_t* shape, size_t rank);

template <ewop_t op, typename LDType, typename RDType>
static void ew_op_template_prime(LIST* dest, LDType d_default, const LIST* left, LDType l_default, const LIST* right, RDType r_default, const size_t* shape, size_t last_level, size_t level);

} // end of namespace list_storage

extern "C" {

/*
 * Functions
 */


////////////////
// Lifecycle //
///////////////

/*
 * Creates a list-of-lists(-of-lists-of-lists-etc) storage framework for a
 * matrix.
 *
 * Note: The pointers you pass in for shape and init_val become property of our
 * new storage. You don't need to free them, and you shouldn't re-use them.
 */
LIST_STORAGE* nm_list_storage_create(dtype_t dtype, size_t* shape, size_t rank, void* init_val) {
  LIST_STORAGE* s;

  s = ALLOC( LIST_STORAGE );

  s->rank  = rank;
  s->shape = shape;
  s->dtype = dtype;

  s->rows  = list::create();

  s->default_val = init_val;

  return s;
}

/*
 * Documentation goes here.
 */
void nm_list_storage_delete(STORAGE* s) {
  if (s) {
    LIST_STORAGE* storage = (LIST_STORAGE*)s;

    list::del( storage->rows, storage->rank - 1 );

    free(storage->shape);
    free(storage->default_val);
    free(s);
  }
}

/*
 * Documentation goes here.
 */
void nm_list_storage_mark(void* storage_base) {
  LIST_STORAGE* storage = (LIST_STORAGE*)storage_base;

  if (storage && storage->dtype == RUBYOBJ) {
    rb_gc_mark(*((VALUE*)(storage->default_val)));
    list::mark(storage->rows, storage->rank - 1);
  }
}

///////////////
// Accessors //
///////////////


/*
 * Documentation goes here.
 */
void* nm_list_storage_get(STORAGE* storage, SLICE* slice) {
  //LIST_STORAGE* s = (LIST_STORAGE*)storage;
  rb_raise(rb_eNotImpError, "This type of slicing not supported yet");
}


/*
 * Get the contents of some set of coordinates. Note: Does not make a copy!
 * Don't free!
 */
void* nm_list_storage_ref(STORAGE* storage, SLICE* slice) {
  LIST_STORAGE* s = (LIST_STORAGE*)storage;
  size_t r;
  NODE*  n;
  LIST*  l = s->rows;

  for (r = s->rank; r > 1; --r) {
    n = list::find(l, slice->coords[s->rank - r]);
    if (n)  l = reinterpret_cast<LIST*>(n->val);
    else return s->default_val;
  }

  n = list::find(l, slice->coords[s->rank - r]);
  if (n) return n->val;
  else   return s->default_val;
}

/*
 * Documentation goes here.
 *
 * TODO: Allow this function to accept an entire row and not just one value -- for slicing
 */
void* nm_list_storage_insert(STORAGE* storage, SLICE* slice, void* val) {
  LIST_STORAGE* s = (LIST_STORAGE*)storage;
  // Pretend ranks = 2
  // Then coords is going to be size 2
  // So we need to find out if some key already exists
  size_t r;
  NODE*  n;
  LIST*  l = s->rows;

  // drill down into the structure
  for (r = s->rank; r > 1; --r) {
    n = list::insert(l, false, slice->coords[s->rank - r], list::create());
    l = reinterpret_cast<LIST*>(n->val);
  }

  n = list::insert(l, true, slice->coords[s->rank - r], val);
  return n->val;
}

/*
 * Documentation goes here.
 *
 * TODO: Speed up removal.
 */
void* nm_list_storage_remove(STORAGE* storage, SLICE* slice) {
  LIST_STORAGE* s = (LIST_STORAGE*)storage;
  int r;
  NODE  *n = NULL;
  LIST*  l = s->rows;
  void*  rm = NULL;

  // keep track of where we are in the traversals
  NODE** stack = ALLOCA_N( NODE*, s->rank - 1 );

  for (r = (int)(s->rank); r > 1; --r) {
  	// does this row exist in the matrix?
    n = list::find(l, slice->coords[s->rank - r]);

    if (!n) {
    	// not found
      free(stack);
      return NULL;
      
    } else {
    	// found
      stack[s->rank - r]    = n;
      l                     = reinterpret_cast<LIST*>(n->val);
    }
  }

  rm = list::remove(l, slice->coords[s->rank - r]);

  // if we removed something, we may now need to remove parent lists
  if (rm) {
    for (r = (int)(s->rank) - 2; r >= 0; --r) {
    	// walk back down the stack
      
      if (((LIST*)(stack[r]->val))->first == NULL)
        free(list::remove(reinterpret_cast<LIST*>(stack[r]->val), slice->coords[r]));
      else break; // no need to continue unless we just deleted one.

    }
  }

  return rm;
}

///////////
// Tests //
///////////

/*
 * Comparison of contents for list storage.
 */
bool nm_list_storage_eqeq(const STORAGE* left, const STORAGE* right) {
	NAMED_LR_DTYPE_TEMPLATE_TABLE(ttable, nm::list_storage::eqeq, bool, const LIST_STORAGE* left, const LIST_STORAGE* right);

	return ttable[left->dtype][right->dtype]((const LIST_STORAGE*)left, (const LIST_STORAGE*)right);
}

//////////
// Math //
//////////

<<<<<<< HEAD
// TODO: Condense all of the element-wise operations.

/*
 * Element-wise addition for list storage.
 */
STORAGE* nm_list_storage_ew_add(const STORAGE* left, const STORAGE* right) {
	LR_DTYPE_TEMPLATE_TABLE(nm::list_storage::ew_add, void*, LIST*, const LIST*, const void*, const LIST*, const void*, const size_t*, size_t);
	
	dtype_t new_dtype = Upcast[left->dtype][right->dtype];
	
	const LIST_STORAGE* l = reinterpret_cast<const LIST_STORAGE*>(left),
										* r = reinterpret_cast<const LIST_STORAGE*>(right);
	
	LIST_STORAGE* new_l = NULL;
	
	// Allocate a new shape array for the resulting matrix.
	size_t* new_shape = (size_t*)calloc(l->rank, sizeof(size_t));
	memcpy(new_shape, left->shape, sizeof(size_t) * l->rank);
	
	// Create the result matrix.
	LIST_STORAGE* result = nm_list_storage_create(new_dtype, new_shape, left->rank, NULL);
	
	/*
	 * Call the templated elementwise multiplication function and set the default
	 * value for the resulting matrix.
	 */
	if (new_dtype != left->dtype) {
		// Upcast the left-hand side if necessary.
		new_l = reinterpret_cast<LIST_STORAGE*>(nm_list_storage_cast_copy(l, new_dtype));
		
		result->default_val =
			ttable[left->dtype][right->dtype](result->rows, new_l->rows, new_l->default_val, r->rows, r->default_val, result->shape, result->rank);
		
		// Delete the temporary left-hand side matrix.
		nm_list_storage_delete(reinterpret_cast<STORAGE*>(new_l));
			
	} else {
		result->default_val =
			ttable[left->dtype][right->dtype](result->rows, l->rows, l->default_val, r->rows, r->default_val, result->shape, result->rank);
	}
	
	return result;
}

/*
 * Element-wise subtraction for list storage.
 */
STORAGE* nm_list_storage_ew_subtract(const STORAGE* left, const STORAGE* right) {
	LR_DTYPE_TEMPLATE_TABLE(nm::list_storage::ew_subtract, void*, LIST*, const LIST*, const void*, const LIST*, const void*, const size_t*, size_t);
	
	dtype_t new_dtype = Upcast[left->dtype][right->dtype];
	
	const LIST_STORAGE* l = reinterpret_cast<const LIST_STORAGE*>(left),
										* r = reinterpret_cast<const LIST_STORAGE*>(right);
	
	LIST_STORAGE* new_l = NULL;
	
	// Allocate a new shape array for the resulting matrix.
	size_t* new_shape = (size_t*)calloc(l->rank, sizeof(size_t));
	memcpy(new_shape, left->shape, sizeof(size_t) * l->rank);
	
	// Create the result matrix.
	LIST_STORAGE* result = nm_list_storage_create(new_dtype, new_shape, left->rank, NULL);
	
	/*
	 * Call the templated elementwise multiplication function and set the default
	 * value for the resulting matrix.
	 */
	if (new_dtype != left->dtype) {
		// Upcast the left-hand side if necessary.
		new_l = reinterpret_cast<LIST_STORAGE*>(nm_list_storage_cast_copy(l, new_dtype));
		
		result->default_val =
			ttable[left->dtype][right->dtype](result->rows, new_l->rows, new_l->default_val, r->rows, r->default_val, result->shape, result->rank);
		
		// Delete the temporary left-hand side matrix.
		nm_list_storage_delete(reinterpret_cast<STORAGE*>(new_l));
			
	} else {
		result->default_val =
			ttable[left->dtype][right->dtype](result->rows, l->rows, l->default_val, r->rows, r->default_val, result->shape, result->rank);
	}
	
	return result;
}

/*
 * Element-wise multiplication for list storage.
 */
STORAGE* nm_list_storage_ew_multiply(const STORAGE* left, const STORAGE* right) {
	LR_DTYPE_TEMPLATE_TABLE(nm::list_storage::ew_multiply, void*, LIST*, const LIST*, const void*, const LIST*, const void*, const size_t*, size_t);
	
	dtype_t new_dtype = Upcast[left->dtype][right->dtype];
	
	const LIST_STORAGE* l = reinterpret_cast<const LIST_STORAGE*>(left),
										* r = reinterpret_cast<const LIST_STORAGE*>(right);
	
	LIST_STORAGE* new_l = NULL;
	
	// Allocate a new shape array for the resulting matrix.
	size_t* new_shape = (size_t*)calloc(l->rank, sizeof(size_t));
	memcpy(new_shape, left->shape, sizeof(size_t) * l->rank);
	
	// Create the result matrix.
	LIST_STORAGE* result = nm_list_storage_create(new_dtype, new_shape, left->rank, NULL);
	
	/*
	 * Call the templated elementwise multiplication function and set the default
	 * value for the resulting matrix.
	 */
	if (new_dtype != left->dtype) {
		// Upcast the left-hand side if necessary.
		new_l = reinterpret_cast<LIST_STORAGE*>(nm_list_storage_cast_copy(l, new_dtype));
		
		result->default_val =
			ttable[left->dtype][right->dtype](result->rows, new_l->rows, new_l->default_val, r->rows, r->default_val, result->shape, result->rank);
		
		// Delete the temporary left-hand side matrix.
		nm_list_storage_delete(reinterpret_cast<STORAGE*>(new_l));
			
	} else {
		result->default_val =
			ttable[left->dtype][right->dtype](result->rows, l->rows, l->default_val, r->rows, r->default_val, result->shape, result->rank);
	}
	
	return result;
}

=======
>>>>>>> 0a60d85c
/*
 * Element-wise operations for list storage.
 */
<<<<<<< HEAD
STORAGE* nm_list_storage_ew_divide(const STORAGE* left, const STORAGE* right) {
	LR_DTYPE_TEMPLATE_TABLE(nm::list_storage::ew_divide, void*, LIST*, const LIST*, const void*, const LIST*, const void*, const size_t*, size_t);
=======
STORAGE* list_storage_ew_op(ewop_t op, const STORAGE* left, const STORAGE* right) {
	OP_LR_DTYPE_TEMPLATE_TABLE(nm::list_storage::ew_op_template, void*, LIST*, const LIST*, const void*, const LIST*, const void*, const size_t*, size_t);
>>>>>>> 0a60d85c
	
	dtype_t new_dtype = Upcast[left->dtype][right->dtype];
	
	const LIST_STORAGE* l = reinterpret_cast<const LIST_STORAGE*>(left),
										* r = reinterpret_cast<const LIST_STORAGE*>(right);
	
	LIST_STORAGE* new_l = NULL;
	
	// Allocate a new shape array for the resulting matrix.
	size_t* new_shape = (size_t*)calloc(l->rank, sizeof(size_t));
	memcpy(new_shape, left->shape, sizeof(size_t) * l->rank);
	
	// Create the result matrix.
	LIST_STORAGE* result = nm_list_storage_create(new_dtype, new_shape, left->rank, NULL);
	
	/*
	 * Call the templated elementwise multiplication function and set the default
	 * value for the resulting matrix.
	 */
	if (new_dtype != left->dtype) {
		// Upcast the left-hand side if necessary.
		new_l = reinterpret_cast<LIST_STORAGE*>(nm_list_storage_cast_copy(l, new_dtype));
		
		result->default_val =
			ttable[op][left->dtype][right->dtype](result->rows, new_l->rows, new_l->default_val, r->rows, r->default_val, result->shape, result->rank);
		
		// Delete the temporary left-hand side matrix.
		nm_list_storage_delete(reinterpret_cast<STORAGE*>(new_l));
			
	} else {
		result->default_val =
			ttable[op][left->dtype][right->dtype](result->rows, l->rows, l->default_val, r->rows, r->default_val, result->shape, result->rank);
	}
	
	return result;
}


/*
 * List storage matrix multiplication.
 */
STORAGE* nm_list_storage_matrix_multiply(const STORAGE_PAIR& casted_storage, size_t* resulting_shape, bool vector) {
  free(resulting_shape);
  rb_raise(rb_eNotImpError, "multiplication not implemented for list-of-list matrices");
  return NULL;
  //DTYPE_TEMPLATE_TABLE(dense_storage::matrix_multiply, NMATRIX*, STORAGE_PAIR, size_t*, bool);

  //return ttable[reinterpret_cast<DENSE_STORAGE*>(casted_storage.left)->dtype](casted_storage, resulting_shape, vector);
}

/////////////
// Utility //
/////////////

/*
 * Recursively count the non-zero elements in a list storage object.
 */
size_t nm_list_storage_count_elements_r(const LIST* l, size_t recursions) {
  size_t count = 0;
  NODE* curr = l->first;
  
  if (recursions) {
    while (curr) {
      count += nm_list_storage_count_elements_r(reinterpret_cast<const LIST*>(curr->val), recursions - 1);
      curr   = curr->next;
    }
    
  } else {
    while (curr) {
      ++count;
      curr = curr->next;
    }
  }
  
  return count;
}

/*
 * Count non-diagonal non-zero elements.
 */
size_t nm_list_storage_count_nd_elements(const LIST_STORAGE* s) {
  NODE *i_curr, *j_curr;
  size_t count = 0;
  
  if (s->rank != 2) {
  	rb_raise(rb_eNotImpError, "non-diagonal element counting only defined for rank = 2");
  }

  for (i_curr = s->rows->first; i_curr; i_curr = i_curr->next) {
    for (j_curr = ((LIST*)(i_curr->val))->first; j_curr; j_curr = j_curr->next) {
      if (i_curr->key != j_curr->key) {
      	++count;
      }
    }
  }
  
  return count;
}

/////////////////////////
// Copying and Casting //
/////////////////////////

/*
 * List storage copy constructor C access.
 */
STORAGE* nm_list_storage_cast_copy(const STORAGE* rhs, dtype_t new_dtype) {
  NAMED_LR_DTYPE_TEMPLATE_TABLE(ttable, nm::list_storage::cast_copy, LIST_STORAGE*, const LIST_STORAGE* rhs, dtype_t new_dtype);

  return (STORAGE*)ttable[new_dtype][rhs->dtype]((LIST_STORAGE*)rhs, new_dtype);
}


/*
 * List storage copy constructor for transposing.
 */
STORAGE* nm_list_storage_copy_transposed(const STORAGE* rhs_base) {
  rb_raise(rb_eNotImpError, "list storage transpose not yet implemented");
  return NULL;
}


} // end of extern "C" block


/////////////////////////
// Templated Functions //
/////////////////////////

namespace list_storage {

/*
 * List storage copy constructor for changing dtypes.
 */
template <typename LDType, typename RDType>
static LIST_STORAGE* cast_copy(const LIST_STORAGE* rhs, dtype_t new_dtype) {

  // allocate and copy shape
  size_t* shape = ALLOC_N(size_t, rhs->rank);
  memcpy(shape, rhs->shape, rhs->rank * sizeof(size_t));

  // copy default value
  LDType* default_val = ALLOC_N(LDType, 1);
  *default_val = *reinterpret_cast<RDType*>(rhs->default_val);

  LIST_STORAGE* lhs = nm_list_storage_create(new_dtype, shape, rhs->rank, default_val);
  lhs->rows         = list::create();
  list::cast_copy_contents<LDType, RDType>(lhs->rows, rhs->rows, rhs->rank - 1);

  return lhs;
}


/*
 * Do these two dense matrices of the same dtype have exactly the same
 * contents?
 */
template <typename LDType, typename RDType>
bool eqeq(const LIST_STORAGE* left, const LIST_STORAGE* right) {

  // in certain cases, we need to keep track of the number of elements checked.
  size_t num_checked  = 0,

	max_elements = nm_storage_count_max_elements(left);

  if (!left->rows->first) {
    // Easy: both lists empty -- just compare default values
    if (!right->rows->first) {
    	return *reinterpret_cast<LDType*>(left->default_val) == *reinterpret_cast<RDType*>(right->default_val);
    	
    } else if (!list::eqeq_value<RDType,LDType>(right->rows, reinterpret_cast<LDType*>(left->default_val), left->rank-1, num_checked)) {
    	// Left empty, right not empty. Do all values in right == left->default_val?
    	return false;
    	
    } else if (num_checked < max_elements) {
    	// If the matrix isn't full, we also need to compare default values.
    	return *reinterpret_cast<LDType*>(left->default_val) == *reinterpret_cast<RDType*>(right->default_val);
    }

  } else if (!right->rows->first) {
    // fprintf(stderr, "!right->rows true\n");
    // Right empty, left not empty. Do all values in left == right->default_val?
    if (!list::eqeq_value<LDType,RDType>(left->rows, reinterpret_cast<RDType*>(right->default_val), left->rank-1, num_checked)) {
    	return false;
    	
    } else if (num_checked < max_elements) {
   		// If the matrix isn't full, we also need to compare default values.
    	return *reinterpret_cast<LDType*>(left->default_val) == *reinterpret_cast<RDType*>(right->default_val);
    }

  } else {
    // fprintf(stderr, "both matrices have entries\n");
    // Hardest case. Compare lists node by node. Let's make it simpler by requiring that both have the same default value
    if (!list::eqeq<LDType,RDType>(left->rows, right->rows, reinterpret_cast<LDType*>(left->default_val), reinterpret_cast<RDType*>(right->default_val), left->rank-1, num_checked)) {
    	return false;
    	
    } else if (num_checked < max_elements) {
      return *reinterpret_cast<LDType*>(left->default_val) == *reinterpret_cast<RDType*>(right->default_val);
    }
  }

  return true;
}

/*
 * List storage element-wise operations.
 */
template <ewop_t op, typename LDType, typename RDType>
static void* ew_op_template(LIST* dest, const LIST* left, const void* l_default, const LIST* right, const void* r_default, const size_t* shape, size_t rank) {
	
	/*
	 * Allocate space for, and calculate, the default value for the destination
	 * matrix.
	 */
	LDType* d_default_mem = ALLOC(LDType);
	switch (op) {
		case EW_ADD:
			*d_default_mem = *reinterpret_cast<const LDType*>(l_default) + *reinterpret_cast<const RDType*>(r_default);
			break;
			
		case EW_SUB:
			*d_default_mem = *reinterpret_cast<const LDType*>(l_default) - *reinterpret_cast<const RDType*>(r_default);
			break;
			
		case EW_MUL:
			*d_default_mem = *reinterpret_cast<const LDType*>(l_default) * *reinterpret_cast<const RDType*>(r_default);
			break;
			
		case EW_DIV:
			*d_default_mem = *reinterpret_cast<const LDType*>(l_default) / *reinterpret_cast<const RDType*>(r_default);
			break;
			
		case EW_MOD:
			rb_raise(rb_eNotImpError, "Element-wise modulo is currently not supported.");
			break;
	}
	
	// Now that setup is done call the actual elementwise multiplication function.
	ew_op_template_prime<op, LDType, RDType>(dest, *reinterpret_cast<const LDType*>(d_default_mem),
		left, *reinterpret_cast<const LDType*>(l_default),
		right, *reinterpret_cast<const RDType*>(r_default),
		shape, rank - 1, 0);
	
	// Return a pointer to the destination matrix's default value.
	return d_default_mem;
}

/*
 * List storage element-wise addition, recursive helper.
 */
template <ewop_t op, typename LDType, typename RDType>
static void ew_op_template_prime(LIST* dest, LDType d_default, const LIST* left, LDType l_default, const LIST* right, RDType r_default, const size_t* shape, size_t last_level, size_t level) {
	
	static LIST EMPTY_LIST = {NULL};
	
	size_t index;
	
	LDType tmp_result;
	
	LIST* new_level = NULL;
	
	NODE* l_node		= left->first,
			* r_node		= right->first,
			* dest_node	= NULL;
	
	for (index = 0; index < shape[level]; ++index) {
		if (l_node == NULL and r_node == NULL) {
			/*
			 * Both source lists are now empty.  Because the default value of the
			 * destination is already set appropriately we can now return.
			 */
			
			return;
			
		} else {
			// At least one list still has entries.
			
			if (l_node == NULL and (l_default == 0 and d_default == 0)) {
				/* 
				 * The left hand list has run out of elements.  We don't need to add new
				 * values to the destination if l_default and d_default are both 0.
				 */
				
				return;
			
			} else if (r_node == NULL and (r_default == 0 and d_default == 0)) {
				/*
				 * The right hand list has run out of elements.  We don't need to add new
				 * values to the destination if r_default and d_default are both 0.
				 */
				
				return;
			}
			
			// We need to continue processing the lists.
			
			if (l_node == NULL and r_node->key == index) {
				/*
				 * One source list is empty, but the index has caught up to the key of
				 * the other list.
				 */
				
				if (level == last_level) {
					switch (op) {
						case EW_ADD:
							tmp_result = l_default + *reinterpret_cast<RDType*>(r_node->val);
							break;
							
						case EW_SUB:
							tmp_result = l_default - *reinterpret_cast<RDType*>(r_node->val);
							break;
							
						case EW_MUL:
							tmp_result = l_default * *reinterpret_cast<RDType*>(r_node->val);
							break;
							
						case EW_DIV:
							tmp_result = l_default / *reinterpret_cast<RDType*>(r_node->val);
							break;
							
						case EW_MOD:
							rb_raise(rb_eNotImpError, "Element-wise modulo is currently not supported.");
							break;
					}
					
					if (tmp_result != d_default) {
						dest_node = nm::list::insert_helper(dest, dest_node, index, tmp_result);
					}
					
				} else {
					new_level = nm::list::create();
					dest_node = nm::list::insert_helper(dest, dest_node, index, new_level);
				
					ew_op_template_prime<op, LDType, RDType>(new_level, d_default,
						&EMPTY_LIST, l_default,
						reinterpret_cast<LIST*>(r_node->val), r_default,
						shape, last_level, level + 1);
				}
				
				r_node = r_node->next;
				
			} else if (r_node == NULL and l_node->key == index) {
				/*
				 * One source list is empty, but the index has caught up to the key of
				 * the other list.
				 */
				
				if (level == last_level) {
					switch (op) {
						case EW_ADD:
							tmp_result = *reinterpret_cast<LDType*>(l_node->val) + r_default;
							break;
							
						case EW_SUB:
							tmp_result = *reinterpret_cast<LDType*>(l_node->val) - r_default;
							break;
							
						case EW_MUL:
							tmp_result = *reinterpret_cast<LDType*>(l_node->val) * r_default;
							break;
							
						case EW_DIV:
							tmp_result = *reinterpret_cast<LDType*>(l_node->val) / r_default;
							break;
							
						case EW_MOD:
							rb_raise(rb_eNotImpError, "Element-wise modulo is currently not supported.");
							break;
					}
					
					if (tmp_result != d_default) {
						dest_node = nm::list::insert_helper(dest, dest_node, index, tmp_result);
					}
					
				} else {
					new_level = nm::list::create();
					dest_node = nm::list::insert_helper(dest, dest_node, index, new_level);
				
					ew_op_template_prime<op, LDType, RDType>(new_level, d_default,
						reinterpret_cast<LIST*>(r_node->val), l_default,
						&EMPTY_LIST, r_default,
						shape, last_level, level + 1);
				}
				
				l_node = l_node->next;
				
			} else if (l_node != NULL and r_node != NULL and index == NM_MIN(l_node->key, r_node->key)) {
				/*
				 * Neither list is empty and our index has caught up to one of the
				 * source lists.
				 */
				
				if (l_node->key == r_node->key) {
					
					if (level == last_level) {
						switch (op) {
							case EW_ADD:
								tmp_result = *reinterpret_cast<LDType*>(l_node->val) + *reinterpret_cast<RDType*>(r_node->val);
								break;
							
							case EW_SUB:
								tmp_result = *reinterpret_cast<LDType*>(l_node->val) - *reinterpret_cast<RDType*>(r_node->val);
								break;
							
							case EW_MUL:
								tmp_result = *reinterpret_cast<LDType*>(l_node->val) * *reinterpret_cast<RDType*>(r_node->val);
								break;
							
							case EW_DIV:
								tmp_result = *reinterpret_cast<LDType*>(l_node->val) / *reinterpret_cast<RDType*>(r_node->val);
								break;
							
							case EW_MOD:
								rb_raise(rb_eNotImpError, "Element-wise modulo is currently not supported.");
								break;
						}
						
						if (tmp_result != d_default) {
							dest_node = nm::list::insert_helper(dest, dest_node, index, tmp_result);
						}
						
					} else {
						new_level = nm::list::create();
						dest_node = nm::list::insert_helper(dest, dest_node, index, new_level);
					
						ew_op_template_prime<op, LDType, RDType>(new_level, d_default,
							reinterpret_cast<LIST*>(l_node->val), l_default,
							reinterpret_cast<LIST*>(r_node->val), r_default,
							shape, last_level, level + 1);
					}
				
					l_node = l_node->next;
					r_node = r_node->next;
			
				} else if (l_node->key < r_node->key) {
					// Advance the left node knowing that the default value is OK.
			
					l_node = l_node->next;
					 
				} else /* if (l_node->key > r_node->key) */ {
					// Advance the right node knowing that the default value is OK.
			
					r_node = r_node->next;
				}
				
			} else {
				/*
				 * Our index needs to catch up but the default value is OK.  This
				 * conditional is here only for documentation and should be optimized
				 * out.
				 */
			}
		}
	}
}

}} // end of namespace nm::list_storage<|MERGE_RESOLUTION|>--- conflicted
+++ resolved
@@ -67,10 +67,10 @@
 static bool eqeq(const LIST_STORAGE* left, const LIST_STORAGE* right);
 
 template <ewop_t op, typename LDType, typename RDType>
-static void* ew_op_template(LIST* dest, const LIST* left, const void* l_default, const LIST* right, const void* r_default, const size_t* shape, size_t rank);
+static void* ew_op(LIST* dest, const LIST* left, const void* l_default, const LIST* right, const void* r_default, const size_t* shape, size_t rank);
 
 template <ewop_t op, typename LDType, typename RDType>
-static void ew_op_template_prime(LIST* dest, LDType d_default, const LIST* left, LDType l_default, const LIST* right, RDType r_default, const size_t* shape, size_t last_level, size_t level);
+static void ew_op_prime(LIST* dest, LDType d_default, const LIST* left, LDType l_default, const LIST* right, RDType r_default, const size_t* shape, size_t last_level, size_t level);
 
 } // end of namespace list_storage
 
@@ -259,147 +259,11 @@
 // Math //
 //////////
 
-<<<<<<< HEAD
-// TODO: Condense all of the element-wise operations.
-
-/*
- * Element-wise addition for list storage.
- */
-STORAGE* nm_list_storage_ew_add(const STORAGE* left, const STORAGE* right) {
-	LR_DTYPE_TEMPLATE_TABLE(nm::list_storage::ew_add, void*, LIST*, const LIST*, const void*, const LIST*, const void*, const size_t*, size_t);
-	
-	dtype_t new_dtype = Upcast[left->dtype][right->dtype];
-	
-	const LIST_STORAGE* l = reinterpret_cast<const LIST_STORAGE*>(left),
-										* r = reinterpret_cast<const LIST_STORAGE*>(right);
-	
-	LIST_STORAGE* new_l = NULL;
-	
-	// Allocate a new shape array for the resulting matrix.
-	size_t* new_shape = (size_t*)calloc(l->rank, sizeof(size_t));
-	memcpy(new_shape, left->shape, sizeof(size_t) * l->rank);
-	
-	// Create the result matrix.
-	LIST_STORAGE* result = nm_list_storage_create(new_dtype, new_shape, left->rank, NULL);
-	
-	/*
-	 * Call the templated elementwise multiplication function and set the default
-	 * value for the resulting matrix.
-	 */
-	if (new_dtype != left->dtype) {
-		// Upcast the left-hand side if necessary.
-		new_l = reinterpret_cast<LIST_STORAGE*>(nm_list_storage_cast_copy(l, new_dtype));
-		
-		result->default_val =
-			ttable[left->dtype][right->dtype](result->rows, new_l->rows, new_l->default_val, r->rows, r->default_val, result->shape, result->rank);
-		
-		// Delete the temporary left-hand side matrix.
-		nm_list_storage_delete(reinterpret_cast<STORAGE*>(new_l));
-			
-	} else {
-		result->default_val =
-			ttable[left->dtype][right->dtype](result->rows, l->rows, l->default_val, r->rows, r->default_val, result->shape, result->rank);
-	}
-	
-	return result;
-}
-
-/*
- * Element-wise subtraction for list storage.
- */
-STORAGE* nm_list_storage_ew_subtract(const STORAGE* left, const STORAGE* right) {
-	LR_DTYPE_TEMPLATE_TABLE(nm::list_storage::ew_subtract, void*, LIST*, const LIST*, const void*, const LIST*, const void*, const size_t*, size_t);
-	
-	dtype_t new_dtype = Upcast[left->dtype][right->dtype];
-	
-	const LIST_STORAGE* l = reinterpret_cast<const LIST_STORAGE*>(left),
-										* r = reinterpret_cast<const LIST_STORAGE*>(right);
-	
-	LIST_STORAGE* new_l = NULL;
-	
-	// Allocate a new shape array for the resulting matrix.
-	size_t* new_shape = (size_t*)calloc(l->rank, sizeof(size_t));
-	memcpy(new_shape, left->shape, sizeof(size_t) * l->rank);
-	
-	// Create the result matrix.
-	LIST_STORAGE* result = nm_list_storage_create(new_dtype, new_shape, left->rank, NULL);
-	
-	/*
-	 * Call the templated elementwise multiplication function and set the default
-	 * value for the resulting matrix.
-	 */
-	if (new_dtype != left->dtype) {
-		// Upcast the left-hand side if necessary.
-		new_l = reinterpret_cast<LIST_STORAGE*>(nm_list_storage_cast_copy(l, new_dtype));
-		
-		result->default_val =
-			ttable[left->dtype][right->dtype](result->rows, new_l->rows, new_l->default_val, r->rows, r->default_val, result->shape, result->rank);
-		
-		// Delete the temporary left-hand side matrix.
-		nm_list_storage_delete(reinterpret_cast<STORAGE*>(new_l));
-			
-	} else {
-		result->default_val =
-			ttable[left->dtype][right->dtype](result->rows, l->rows, l->default_val, r->rows, r->default_val, result->shape, result->rank);
-	}
-	
-	return result;
-}
-
-/*
- * Element-wise multiplication for list storage.
- */
-STORAGE* nm_list_storage_ew_multiply(const STORAGE* left, const STORAGE* right) {
-	LR_DTYPE_TEMPLATE_TABLE(nm::list_storage::ew_multiply, void*, LIST*, const LIST*, const void*, const LIST*, const void*, const size_t*, size_t);
-	
-	dtype_t new_dtype = Upcast[left->dtype][right->dtype];
-	
-	const LIST_STORAGE* l = reinterpret_cast<const LIST_STORAGE*>(left),
-										* r = reinterpret_cast<const LIST_STORAGE*>(right);
-	
-	LIST_STORAGE* new_l = NULL;
-	
-	// Allocate a new shape array for the resulting matrix.
-	size_t* new_shape = (size_t*)calloc(l->rank, sizeof(size_t));
-	memcpy(new_shape, left->shape, sizeof(size_t) * l->rank);
-	
-	// Create the result matrix.
-	LIST_STORAGE* result = nm_list_storage_create(new_dtype, new_shape, left->rank, NULL);
-	
-	/*
-	 * Call the templated elementwise multiplication function and set the default
-	 * value for the resulting matrix.
-	 */
-	if (new_dtype != left->dtype) {
-		// Upcast the left-hand side if necessary.
-		new_l = reinterpret_cast<LIST_STORAGE*>(nm_list_storage_cast_copy(l, new_dtype));
-		
-		result->default_val =
-			ttable[left->dtype][right->dtype](result->rows, new_l->rows, new_l->default_val, r->rows, r->default_val, result->shape, result->rank);
-		
-		// Delete the temporary left-hand side matrix.
-		nm_list_storage_delete(reinterpret_cast<STORAGE*>(new_l));
-			
-	} else {
-		result->default_val =
-			ttable[left->dtype][right->dtype](result->rows, l->rows, l->default_val, r->rows, r->default_val, result->shape, result->rank);
-	}
-	
-	return result;
-}
-
-=======
->>>>>>> 0a60d85c
 /*
  * Element-wise operations for list storage.
  */
-<<<<<<< HEAD
-STORAGE* nm_list_storage_ew_divide(const STORAGE* left, const STORAGE* right) {
-	LR_DTYPE_TEMPLATE_TABLE(nm::list_storage::ew_divide, void*, LIST*, const LIST*, const void*, const LIST*, const void*, const size_t*, size_t);
-=======
-STORAGE* list_storage_ew_op(ewop_t op, const STORAGE* left, const STORAGE* right) {
-	OP_LR_DTYPE_TEMPLATE_TABLE(nm::list_storage::ew_op_template, void*, LIST*, const LIST*, const void*, const LIST*, const void*, const size_t*, size_t);
->>>>>>> 0a60d85c
+STORAGE* nm_list_storage_ew_op(ewop_t op, const STORAGE* left, const STORAGE* right) {
+	OP_LR_DTYPE_TEMPLATE_TABLE(nm::list_storage::ew_op, void*, LIST*, const LIST*, const void*, const LIST*, const void*, const size_t*, size_t);
 	
 	dtype_t new_dtype = Upcast[left->dtype][right->dtype];
 	
@@ -608,7 +472,7 @@
  * List storage element-wise operations.
  */
 template <ewop_t op, typename LDType, typename RDType>
-static void* ew_op_template(LIST* dest, const LIST* left, const void* l_default, const LIST* right, const void* r_default, const size_t* shape, size_t rank) {
+static void* ew_op(LIST* dest, const LIST* left, const void* l_default, const LIST* right, const void* r_default, const size_t* shape, size_t rank) {
 	
 	/*
 	 * Allocate space for, and calculate, the default value for the destination
@@ -638,7 +502,7 @@
 	}
 	
 	// Now that setup is done call the actual elementwise multiplication function.
-	ew_op_template_prime<op, LDType, RDType>(dest, *reinterpret_cast<const LDType*>(d_default_mem),
+	ew_op_prime<op, LDType, RDType>(dest, *reinterpret_cast<const LDType*>(d_default_mem),
 		left, *reinterpret_cast<const LDType*>(l_default),
 		right, *reinterpret_cast<const RDType*>(r_default),
 		shape, rank - 1, 0);
@@ -651,7 +515,7 @@
  * List storage element-wise addition, recursive helper.
  */
 template <ewop_t op, typename LDType, typename RDType>
-static void ew_op_template_prime(LIST* dest, LDType d_default, const LIST* left, LDType l_default, const LIST* right, RDType r_default, const size_t* shape, size_t last_level, size_t level) {
+static void ew_op_prime(LIST* dest, LDType d_default, const LIST* left, LDType l_default, const LIST* right, RDType r_default, const size_t* shape, size_t last_level, size_t level) {
 	
 	static LIST EMPTY_LIST = {NULL};
 	
@@ -733,7 +597,7 @@
 					new_level = nm::list::create();
 					dest_node = nm::list::insert_helper(dest, dest_node, index, new_level);
 				
-					ew_op_template_prime<op, LDType, RDType>(new_level, d_default,
+					ew_op_prime<op, LDType, RDType>(new_level, d_default,
 						&EMPTY_LIST, l_default,
 						reinterpret_cast<LIST*>(r_node->val), r_default,
 						shape, last_level, level + 1);
@@ -778,7 +642,7 @@
 					new_level = nm::list::create();
 					dest_node = nm::list::insert_helper(dest, dest_node, index, new_level);
 				
-					ew_op_template_prime<op, LDType, RDType>(new_level, d_default,
+					ew_op_prime<op, LDType, RDType>(new_level, d_default,
 						reinterpret_cast<LIST*>(r_node->val), l_default,
 						&EMPTY_LIST, r_default,
 						shape, last_level, level + 1);
@@ -825,7 +689,7 @@
 						new_level = nm::list::create();
 						dest_node = nm::list::insert_helper(dest, dest_node, index, new_level);
 					
-						ew_op_template_prime<op, LDType, RDType>(new_level, d_default,
+						ew_op_prime<op, LDType, RDType>(new_level, d_default,
 							reinterpret_cast<LIST*>(l_node->val), l_default,
 							reinterpret_cast<LIST*>(r_node->val), r_default,
 							shape, last_level, level + 1);
