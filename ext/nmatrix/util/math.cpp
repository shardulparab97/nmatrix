--- conflicted
+++ resolved
@@ -886,14 +886,8 @@
 
   return Qtrue;
 }
-<<<<<<< HEAD
-static 
-
-inline VALUE gesvd(char *jobu, char *jobvt, 
-=======
 
 static VALUE gesvd(char *jobu, char *jobvt, 
->>>>>>> 5061899c
     int m, int n,
     void* a, int lda,
     void* s,
@@ -962,6 +956,7 @@
         A, &lda, S, U, 
         &ldu, VT, &ldvt, work, &lwork, rwork,
         &info);
+
   } else {
     rb_raise(rb_eNotImpError, "only LAPACK versions implemented thus far");
     return Qnil;
@@ -972,7 +967,6 @@
  * 
  * I'm greatly tempted, and would rather see a wrapped version, which I'm not sure where I should place.
  * For now, I'll keep it here.
-
  *
  * For documentation: http://www.netlib.org/lapack/double/dgesvd.f
  */
@@ -1033,13 +1027,13 @@
     NULL, NULL, NULL, NULL};
   nm::dtype_t dtype = NM_DTYPE(a);
 
-
+  //void* RWORK, A, S, U, VT, WORK;
   if (!ttable[dtype]) {
     rb_raise(nm_eDataTypeError, "This operation is only available for BLAS datatypes");
     return Qfalse;
   } else {
     if (dtype == nm::COMPLEX64 || dtype == nm::COMPLEX128) {
-
+      // Prep RWORK?
     } else if (dtype == nm::FLOAT32 || dtype == nm::FLOAT64) {
       // Nullify RWORK?
     }
