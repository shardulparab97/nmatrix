--- conflicted
+++ resolved
@@ -199,15 +199,9 @@
 /*
  * Analog functions list_insert but this insert copy of value.
  */
-<<<<<<< HEAD
 NODE* insert_with_copy(LIST *list, size_t key, void *val, size_t size) {
-  NODE* n;
-=======
-NODE* insert_with_copy(LIST *list, size_t key, void *val, size_t size)
-{
   void *copy_val = ALLOC_N(char, size);
   memcpy(copy_val, val, size);
->>>>>>> 7f521194
 
   return insert(list, false, key, copy_val);
 }
