--- conflicted
+++ resolved
@@ -87,35 +87,6 @@
 	 */
 	inline RubyObject(VALUE ref = Qnil) : rval(ref) {}
 	
-<<<<<<< HEAD
-	/*
-	 * Complex number constructor.
-	 */
-	template <typename FloatType, typename = typename std::enable_if<std::is_floating_point<FloatType>::value>::type>
-	inline RubyObject(const Complex<FloatType>& other) : rval(rb_complex_new(rb_float_new(other.r), rb_float_new(other.i))) {}
-	
-	/*
-	 * Rational number constructor.
-	 */
-	template <typename IntType, typename = typename std::enable_if<std::is_integral<IntType>::value>::type>
-	inline RubyObject(const Rational<IntType>& other) : rval(rb_rational_new(INT2FIX(other.n), INT2FIX(other.d))) {}
-	
-	/*
-	 * Integer constructor.
-	 */
-	template <typename IntType>
-	inline RubyObject(const typename std::enable_if<std::is_integral<IntType>::value, IntType>::type other) : rval(INT2FIX(other)) {}
-	
-	/*
-	 * Float constructor.
-	 */
-	template <typename FloatType>
-	inline RubyObject(const typename std::enable_if<std::is_floating_point<FloatType>::value, FloatType>::type other) : rval(rb_float_new(other)) {}
-	
-  /*
-	 * Copy constructors.
-	 */
-=======
 	/*
 	 * Complex number constructor.
 	 */
@@ -150,7 +121,6 @@
   /*
 	 * Copy constructors.
 	 */
->>>>>>> 7ee3a0b6
 	inline RubyObject(const RubyObject& other) : rval(other.rval) {}
 	
 	/*
