/////////////////////////////////////////////////////////////////////
// = NMatrix
//
// A linear algebra library for scientific computation in Ruby.
// NMatrix is part of SciRuby.
//
// NMatrix was originally inspired by and derived from NArray, by
// Masahiro Tanaka: http://narray.rubyforge.org
//
// == Copyright Information
//
// SciRuby is Copyright (c) 2010 - 2012, Ruby Science Foundation
// NMatrix is Copyright (c) 2012, Ruby Science Foundation
//
// Please see LICENSE.txt for additional copyright notices.
//
// == Contributing
//
// By contributing source code to SciRuby, you agree to be bound by
// our Contributor Agreement:
//
// * https://github.com/SciRuby/sciruby/wiki/Contributor-Agreement
//
// == data.cpp
//
// Functions and data for dealing the data types.

/*
 * Standard Includes
 */

#include <ruby.h>

/*
 * Project Includes
 */

#include "types.h"

#include "data.h"

/*
 * Macros
 */

/*
 * Global Variables
 */

const char* const DTYPE_NAMES[NUM_DTYPES] = {
	"byte",
	"int8",
	"int16",
	"int32",
	"int64",
	"float32",
	"float64",
	"complex64",
	"complex128",
	"rational32",
	"rational64",
	"rational128",
	"object"
};

const size_t DTYPE_SIZES[NUM_DTYPES] = {
	sizeof(uint8_t),
	sizeof(int8_t),
	sizeof(int16_t),
	sizeof(int32_t),
	sizeof(int64_t),
	sizeof(float32_t),
	sizeof(float64_t),
	sizeof(Complex64),
	sizeof(Complex128),
	sizeof(Rational32),
	sizeof(Rational64),
	sizeof(Rational128),
	sizeof(RubyObject)
};

/*
 * Forward Declarations
 */

/*
 * Functions
 */

<<<<<<< HEAD
/*
 * Converts a RubyObject
 */
void rubyval_to_dtype(VALUE val, dtype_t dtype, void* loc) {
	switch (dtype) {
		case BYTE:
			*reinterpret_cast<uint8_t*>(loc)			= static_cast<uint8_t>(RubyObject(val));
			break;
			
		case INT8:
			*reinterpret_cast<int8_t*>(loc)				= static_cast<int8_t>(RubyObject(val));
			break;
			
		case INT16:
			*reinterpret_cast<int16_t*>(loc)			= static_cast<int16_t>(RubyObject(val));
			break;
			
		case INT32:
			*reinterpret_cast<int32_t*>(loc)			= static_cast<int32_t>(RubyObject(val));
			break;
			
		case INT64:
			*reinterpret_cast<int64_t*>(loc)			= static_cast<int64_t>(RubyObject(val));
			break;
			
		case FLOAT32:
			*reinterpret_cast<float32_t*>(loc)		= static_cast<float32_t>(RubyObject(val));
			break;
			
		case FLOAT64:
			*reinterpret_cast<float64_t*>(loc)		= static_cast<float64_t>(RubyObject(val));
			break;
			
		case COMPLEX64:
			*reinterpret_cast<Complex64*>(loc)		= RubyObject(val).to<Complex64>();
			break;
			
		case COMPLEX128:
			*reinterpret_cast<Complex128*>(loc)		= RubyObject(val).to<Complex64>();
			break;
			
		case RATIONAL32:
			*reinterpret_cast<Rational32*>(loc)		= RubyObject(val).to<Rational32>();
			break;
			
		case RATIONAL64:
			*reinterpret_cast<Rational64*>(loc)		= RubyObject(val).to<Rational64>();
			break;
			
		case RATIONAL128:
			*reinterpret_cast<Rational128*>(loc)	= RubyObject(val).to<Rational128>();
			break;
			
		case RUBYOBJ:
			rb_raise(rb_eTypeError, "Attempting a bad conversion from a Ruby value.");
			break;
	}
=======
RubyObject rubyobj_from_val(void* val, dtype_t dtype) {
	return RubyObject((VALUE)NULL);
}


// Mostly necessary for copying Ruby Arrays into C arrays, where we want to allocate
// ret_val all at once instead of piecewise.
void rubyobj_to_val_noalloc(RubyObject obj, dtype_t dtype, void* ret_val) {
	
//	switch (dtype) {
//		case BYTE:
//			*(uint8_t*)ret_val	= NUM2UINT(obj);
//			break;
//			
//		case INT8:
//			*(int8_t*)ret_val		= NUM2INT(obj);
//			break;
//		
//		case INT16:
//			*(int16_t*)ret_val		= NUM2INT(obj);
//			break;
//		
//		case INT32:
//			*(int32_t*)ret_val		= NUM2INT(obj);
//			break;
//		
//		case INT64:
//			*(int64_t*)ret_val		= NUM2INT(obj);
//			break;
//		
//		case FLOAT32:
//			*(float32_t*)ret_val = NUM2DBL(obj);
//			break;
//		
//		case FLOAT64:
//			*(float32_t*)ret_val = NUM2DBL(obj);
//			break;
//		
//		case COMPLEX64:
//			*(Complex64*)ret_val
//		case COMPLEX128:
//		case RATIONAL32:
//		case RATIONAL64:
//		case RATIONAL128:
//		case RUBYOBJ:
//			free(ret_val);
//			rb_raise(rb_eException, "Trying to cast a Ruby object to a Ruby object.");
//	}
	
	return ret_val;
>>>>>>> 29fdc09e
}

// Allocate and return a piece of data of the correct dtype, converted from a given RubyObject.
void* rubyobj_to_val(RubyObject obj, dtype_t dtype) {
  void* ret_val = malloc(DTYPE_SIZES[dtype]);

  rubyobj_to_val_noalloc(obj, dtype, ret_val);

  return ret_val;
}<|MERGE_RESOLUTION|>--- conflicted
+++ resolved
@@ -87,11 +87,10 @@
  * Functions
  */
 
-<<<<<<< HEAD
 /*
  * Converts a RubyObject
  */
-void rubyval_to_dtype(VALUE val, dtype_t dtype, void* loc) {
+void rubyval_to_cval(VALUE val, dtype_t dtype, void* loc) {
 	switch (dtype) {
 		case BYTE:
 			*reinterpret_cast<uint8_t*>(loc)			= static_cast<uint8_t>(RubyObject(val));
@@ -145,65 +144,65 @@
 			rb_raise(rb_eTypeError, "Attempting a bad conversion from a Ruby value.");
 			break;
 	}
-=======
-RubyObject rubyobj_from_val(void* val, dtype_t dtype) {
-	return RubyObject((VALUE)NULL);
 }
 
-
-// Mostly necessary for copying Ruby Arrays into C arrays, where we want to allocate
-// ret_val all at once instead of piecewise.
-void rubyobj_to_val_noalloc(RubyObject obj, dtype_t dtype, void* ret_val) {
-	
-//	switch (dtype) {
-//		case BYTE:
-//			*(uint8_t*)ret_val	= NUM2UINT(obj);
-//			break;
-//			
-//		case INT8:
-//			*(int8_t*)ret_val		= NUM2INT(obj);
-//			break;
-//		
-//		case INT16:
-//			*(int16_t*)ret_val		= NUM2INT(obj);
-//			break;
-//		
-//		case INT32:
-//			*(int32_t*)ret_val		= NUM2INT(obj);
-//			break;
-//		
-//		case INT64:
-//			*(int64_t*)ret_val		= NUM2INT(obj);
-//			break;
-//		
-//		case FLOAT32:
-//			*(float32_t*)ret_val = NUM2DBL(obj);
-//			break;
-//		
-//		case FLOAT64:
-//			*(float32_t*)ret_val = NUM2DBL(obj);
-//			break;
-//		
-//		case COMPLEX64:
-//			*(Complex64*)ret_val
-//		case COMPLEX128:
-//		case RATIONAL32:
-//		case RATIONAL64:
-//		case RATIONAL128:
-//		case RUBYOBJ:
-//			free(ret_val);
-//			rb_raise(rb_eException, "Trying to cast a Ruby object to a Ruby object.");
-//	}
-	
-	return ret_val;
->>>>>>> 29fdc09e
+/*
+ * Documentation goes here.
+ *
+ * FIXME: The actual constructors still need to be defined.
+ */
+RubyObject rubyobj_from_cval(void* val, dtype_t dtype) {
+	switch (dtype) {
+		case BYTE:
+			return RubyObject(static_cast<uint8_t>(*val));
+			
+		case INT8:
+			return RubyObject(static_cast<int8_t>(*val));
+			
+		case INT16:
+			return RubyObject(static_cast<int16_t>(*val));
+			
+		case INT32:
+			return RubyObject(static_cast<int32_t>(*val));
+			
+		case INT64:
+			return RubyObject(static_cast<int64_t>(*val));
+			
+		case FLOAT32:
+			return RubyObject(static_cast<float32_t>(*val));
+			
+		case FLOAT64:
+			return RubyObject(static_cast<float64_t>(*val));
+			
+		case COMPLEX64:
+			return RubyObject(static_cast<Complex64>(*val));
+			
+		case COMPLEX128:
+			return RubyObject(static_cast<Complex128>(*val));
+			
+		case RATIONAL32:
+			return RubyObject(static_cast<Rational32>(*val));
+			
+		case RATIONAL64:
+			return RubyObject(static_cast<Rational64>(*val));
+			
+		case RATIONAL128:
+			return RubyObject(static_cast<Rational128>(*val));
+			
+		case RUBYOBJ:
+			rb_raise(rb_eTypeError, "Attempting a bad conversion from a Ruby value.");
+	}
 }
 
-// Allocate and return a piece of data of the correct dtype, converted from a given RubyObject.
-void* rubyobj_to_val(RubyObject obj, dtype_t dtype) {
+
+/*
+ * Allocate and return a piece of data of the correct dtype, converted from a
+ * given RubyObject.
+ */
+void* rubyobj_to_cval(VALUE val, dtype_t dtype) {
   void* ret_val = malloc(DTYPE_SIZES[dtype]);
 
-  rubyobj_to_val_noalloc(obj, dtype, ret_val);
+  rubyobj_to_cval_noalloc(val, dtype, ret_val);
 
   return ret_val;
-}+}
