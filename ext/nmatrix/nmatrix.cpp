--- conflicted
+++ resolved
@@ -679,14 +679,6 @@
 }
 
 /*
- * GC marking function.  Delegates to storage-specific mark function.
- */
-void nm_mark(NMATRIX* mat) {
-  STYPE_MARK_TABLE(ttable);
-  ttable[mat->stype](mat->storage);
-}
-
-/*
  * Register the addresses of an array of VALUEs with the gc to avoid collection
  * while using them internally.
  */
@@ -1454,11 +1446,7 @@
   case nm::DENSE_STORE:
   case nm::YALE_STORE:
     return Data_Wrap_Struct(cNMatrix, nm_mark, nm_delete, nm);
-<<<<<<< HEAD
-  default:
-=======
   default: // this case never occurs (due to earlier rb_raise)
->>>>>>> c0e72773
     return Qnil;
   }
 
