# = NMatrix
#
# A linear algebra library for scientific computation in Ruby.
# NMatrix is part of SciRuby.
#
# NMatrix was originally inspired by and derived from NArray, by
# Masahiro Tanaka: http://narray.rubyforge.org
#
# == Copyright Information
#
# SciRuby is Copyright (c) 2010 - 2012, Ruby Science Foundation
# NMatrix is Copyright (c) 2012, Ruby Science Foundation
#
# Please see LICENSE.txt for additional copyright notices.
#
# == Contributing
#
# By contributing source code to SciRuby, you agree to be bound by
# our Contributor Agreement:
#
# * https://github.com/SciRuby/sciruby/wiki/Contributor-Agreement
#
# == slec_spec.rb
#
# Test of slice operations. 
#
require File.dirname(__FILE__) + "/spec_helper.rb"

describe "Slice operation" do
  [:dense, :list].each do |stype|
  context "for #{stype}" do
    before :each do
      @m = NMatrix.new(stype, [3,3], 0, :int32)

      @m[0,0] = 0
      @m[0,1] = 1
      @m[0,2] = 2
      @m[1,0] = 3
      @m[1,1] = 4
      @m[1,2] = 5
      @m[2,0] = 6
      @m[2,1] = 7
      @m[2,2] = 8
    end

    it "should have #is_ref? method" do
      a = @m[0..1, 0..1]
      b = @m.slice(0..1, 0..1)


      @m.is_ref?.should be_false
      a.is_ref?.should be_true
      b.is_ref?.should be_false
    end

    it "reference should compare with non-reference" do
      @m.slice(1..2,0..1).should == @m[1..2, 0..1]
    end

    context "with copying" do
      it 'should return an NMatrix' do
        n = @m.slice(0..1,0..1)
<<<<<<< HEAD
        n.should == NMatrix.new([2,2], [0,1,3,4], :int32)
=======
        nm_eql(n, NMatrix.new([2,2], [0,1,3,4], :int32)).should be_true
>>>>>>> 7f521194
      end

      it 'should return a copy of 2x2 matrix to self elements' do
        n = @m.slice(1..2,0..1)
        n.shape.should eql([2,2])

        n[1,1].should == @m[2,1]
        n[1,1] = -9
        @m[2,1].should eql(7)
      end

      it 'should return a 1x2 matrix with refs to self elements' do
        n = @m.slice(0,1..2)
        n.shape.should eql([1,2])

        n[0,0].should == @m[0,1]
        n[0,0] = -9
        @m[0,1].should eql(1)
      end

      it 'should return a 2x1 matrix with refs to self elements' do
        n = @m.slice(0..1,1)
        n.shape.should eql([2,1])

        n[0,0].should == @m[0,1]
        n[0,0] = -9
        @m[0,1].should eql(1)
      end

      it 'should be correct slice for range 0..2 and 0...3' do
        @m.slice(0..2,0..2).should == @m.slice(0...3,0...3)
      end
    end

    
    context "by reference" do
      it 'should return an NMatrix' do
        n = @m[0..1,0..1]
<<<<<<< HEAD
        n.should == NMatrix.new([2,2], [0,1,3,4], :int32)
=======
        nm_eql(n, NMatrix.new([2,2], [0,1,3,4], :int32)).should be_true
>>>>>>> 7f521194
      end

      it 'should return a 2x2 matrix with refs to self elements' do
        n = @m[1..2,0..1]
        n.shape.should eql([2,2])

        n[0,0].should == @m[1,0]
        n[0,0] = -9
        @m[1,0].should eql(-9)
      end

      it 'should return a 1x2 matrix with refs to self elements' do
        n = @m[0,1..2]
        n.shape.should eql([1,2])

        n[0,0].should == @m[0,1]
        n[0,0] = -9
        @m[0,1].should eql(-9)
      end

      it 'should return a 2x1 matrix with refs to self elements' do
        n = @m[0..1,1]
        n.shape.should eql([2,1])

        n[0,0].should == @m[0,1]
        n[0,0] = -9
        @m[0,1].should eql(-9)
      end

      it 'should set value from NMatrix'

      it 'should slice again' do
        n = @m[1..2, 1..2]

<<<<<<< HEAD
        n[1,0..1].should == NMatrix.new([1,2], [7,8])
        n.slice(1,0..1).should == NMatrix.new([1,2], [7,8])
=======
        nm_eql(n[1,0..1], NMatrix.new([1,2], [7,8])).should be_true
>>>>>>> 7f521194
      end

      it 'should be correct slice for range 0..2 and 0...3' do
        @m[0..2,0..2].should == @m[0...3,0...3]
      end

      if stype == :dense
        [:byte,:int8,:int16,:int32,:int64,:float32,:float64,:rational64,:rational128].each do |left_dtype|
          [:byte,:int8,:int16,:int32,:int64,:float32,:float64,:rational64,:rational128].each do |right_dtype|

            # Won't work if they're both 1-byte, due to overflow.
            next if [:byte,:int8].include?(left_dtype) && [:byte,:int8].include?(right_dtype)

            # For now, don't bother testing int-int mult.
            #next if [:int8,:int16,:int32,:int64].include?(left_dtype) && [:int8,:int16,:int32,:int64].include?(right_dtype)
            it "handles #{left_dtype.to_s} dot #{right_dtype.to_s} matrix multiplication" do
              #STDERR.puts "dtype=#{dtype.to_s}"
              #STDERR.puts "2"

              nary = if left_dtype.to_s =~ /complex/
                       COMPLEX_MATRIX43A_ARRAY
                     elsif left_dtype.to_s =~ /rational/
                       RATIONAL_MATRIX43A_ARRAY
                     else
                       MATRIX43A_ARRAY
                     end

              mary = if right_dtype.to_s =~ /complex/
                       COMPLEX_MATRIX32A_ARRAY
                     elsif right_dtype.to_s =~ /rational/
                       RATIONAL_MATRIX32A_ARRAY
                     else
                       MATRIX32A_ARRAY
                     end

              n = NMatrix.new([4,3], nary, left_dtype)[1..3,1..2]
              m = NMatrix.new([3,2], mary, right_dtype)[1..2,0..1]

              r = n.dot m
              r.shape.should eql([3,2])

              r[0,0].should == 219.0
              r[0,1].should == 185.0
              r[1,0].should == 244.0
              r[1,1].should == 205.0
              r[2,0].should == 42.0
              r[2,1].should == 35.0

            end
          end
        end
      end

      it 'should be cleaned up by garbage collector without errors'  do
        1.times do
          n = @m[1..2,0..1]
        end
        GC.start
        @m.should == NMatrix.new(:dense, [3,3], (0..9).to_a, :int32).cast(stype, :int32)
        n = nil
        1.times do
          m = NMatrix.new(:dense, [2,2], [1,2,3,4]).cast(stype, :int32)
          n = m[0..1,0..1]
        end
        GC.start
        n.should == NMatrix.new(:dense, [2,2], [1,2,3,4]).cast(stype, :int32)
      end

      [:dense, :list, :yale].each do |cast_type|
        it "should be correct casting from #{stype.upcase} to #{cast_type.upcase}" do
          nm_eql(@m[1..2, 1..2].cast(cast_type, :int32), @m[1..2,1..2]).should be_true
        end
      end
      end
    end
  end

  # Stupid but independent comparison
  def nm_eql(n, m)
    if n.shape != m.shape
      false
    else
      n.shape[0].times do |i|
        n.shape[1].times do |j|
          if n[i,j] != m[i,j]
            puts "n[#{i},#{j}] != m[#{i},#{j}] (#{n[i,j]} != #{m[i,j]})"
            return false 
          end
        end
      end
      true
    end 
  end
end<|MERGE_RESOLUTION|>--- conflicted
+++ resolved
@@ -60,11 +60,7 @@
     context "with copying" do
       it 'should return an NMatrix' do
         n = @m.slice(0..1,0..1)
-<<<<<<< HEAD
-        n.should == NMatrix.new([2,2], [0,1,3,4], :int32)
-=======
         nm_eql(n, NMatrix.new([2,2], [0,1,3,4], :int32)).should be_true
->>>>>>> 7f521194
       end
 
       it 'should return a copy of 2x2 matrix to self elements' do
@@ -103,11 +99,7 @@
     context "by reference" do
       it 'should return an NMatrix' do
         n = @m[0..1,0..1]
-<<<<<<< HEAD
-        n.should == NMatrix.new([2,2], [0,1,3,4], :int32)
-=======
         nm_eql(n, NMatrix.new([2,2], [0,1,3,4], :int32)).should be_true
->>>>>>> 7f521194
       end
 
       it 'should return a 2x2 matrix with refs to self elements' do
@@ -141,13 +133,7 @@
 
       it 'should slice again' do
         n = @m[1..2, 1..2]
-
-<<<<<<< HEAD
-        n[1,0..1].should == NMatrix.new([1,2], [7,8])
-        n.slice(1,0..1).should == NMatrix.new([1,2], [7,8])
-=======
         nm_eql(n[1,0..1], NMatrix.new([1,2], [7,8])).should be_true
->>>>>>> 7f521194
       end
 
       it 'should be correct slice for range 0..2 and 0...3' do
@@ -217,7 +203,7 @@
       end
 
       [:dense, :list, :yale].each do |cast_type|
-        it "should be correct casting from #{stype.upcase} to #{cast_type.upcase}" do
+        it "should cast from #{stype.upcase} to #{cast_type.upcase}" do
           nm_eql(@m[1..2, 1..2].cast(cast_type, :int32), @m[1..2,1..2]).should be_true
         end
       end
