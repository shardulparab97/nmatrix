# = NMatrix
#
# A linear algebra library for scientific computation in Ruby.
# NMatrix is part of SciRuby.
#
# NMatrix was originally inspired by and derived from NArray, by
# Masahiro Tanaka: http://narray.rubyforge.org
#
# == Copyright Information
#
# SciRuby is Copyright (c) 2010 - 2014, Ruby Science Foundation
# NMatrix is Copyright (c) 2012 - 2014, John Woods and the Ruby Science Foundation
#
# Please see LICENSE.txt for additional copyright notices.
#
# == Contributing
#
# By contributing source code to SciRuby, you agree to be bound by
# our Contributor Agreement:
#
# * https://github.com/SciRuby/sciruby/wiki/Contributor-Agreement
#
# == blas_spec.rb
#
# Tests for properly exposed BLAS functions.
#

require 'spec_helper'

describe NMatrix::BLAS do
  [:byte, :int8, :int16, :int32, :int64,
   :float32, :float64, :complex64, :complex128,
   :object
  ].each do |dtype|
    context dtype do
      it "exposes cblas_scal" do
        x = NMatrix.new([3, 1], [1, 2, 3], dtype: dtype)
        NMatrix::BLAS.cblas_scal(3, 2, x, 1)
        expect(x).to eq(NMatrix.new([3, 1], [2, 4, 6], dtype: dtype))
      end

      it "exposes cblas_imax" do
        u = NMatrix.new([3,1], [1, 4, 3], dtype: dtype)
        index = NMatrix::BLAS.cblas_imax(3, u, 1)
        expect(index).to eq(1)
      end
    end
  end

  [:float32, :float64, :complex64, :complex128].each do |dtype|
    context dtype do
      # This is not the same as "exposes cblas trsm", which would be for a version defined in blas.rb (which
      # would greatly simplify the calling of cblas_trsm in terms of arguments, and which would be accessible
      # as NMatrix::BLAS::trsm)
      # I haven't checked this spec -WL
      it "exposes unfriendly cblas_trsm" do
        a     = NMatrix.new(3, [4,-1.0/2, -3.0/4, -2, 2, -1.0/4, -4, -2, -1.0/2], dtype: dtype)
        b     = NMatrix.new([3,1], [-1, 17, -9], dtype: dtype)
        NMatrix::BLAS::cblas_trsm(:row, :right, :lower, :transpose, :nonunit, 1, 3, 1.0, a, 3, b, 3)

        # These test results all come from actually running a matrix through BLAS. We use them to ensure that NMatrix's
        # version of these functions give similar results.

        expect(b[0]).to eq(-1.0/4)
        expect(b[1]).to eq(33.0/4)
        expect(b[2]).to eq(-13)

        NMatrix::BLAS::cblas_trsm(:row, :right, :upper, :transpose, :unit, 1, 3, 1.0, a, 3, b, 3)

        expect(b[0]).to eq(-15.0/2)
        expect(b[1]).to eq(5)
        expect(b[2]).to eq(-13)
      end
    end
  end

<<<<<<< HEAD
  #Doesn't test anything for rationals?
  [:rational32,:rational64,:rational128].each do |dtype|
    context dtype do
      it "exposes cblas rot"
    end

    context dtype do
      it "exposes cblas rotg"
    end
  end

  #should have a separate test for complex
=======
>>>>>>> 2cbe6edd
  [:float32, :float64, :complex64, :complex128, :object].each do |dtype|
    context dtype do

      it "exposes cblas rot" do
        x = NMatrix.new([5,1], [1,2,3,4,5], dtype: dtype)
        y = NMatrix.new([5,1], [-5,-4,-3,-2,-1], dtype: dtype)
        x, y = NMatrix::BLAS::rot(x, y, 1.0/2, Math.sqrt(3)/2, -1)

        expect(x).to be_within(1e-4).of(
                   NMatrix.new([5,1], [-0.3660254037844386, -0.7320508075688772, -1.098076211353316, -1.4641016151377544, -1.8301270189221928], dtype: dtype)
                 )

        expect(y).to be_within(1e-4).of(
                   NMatrix.new([5,1], [-6.830127018922193, -5.464101615137754, -4.098076211353316, -2.732050807568877, -1.3660254037844386], dtype: dtype)
                 )
      end

    end
  end

  [:float32, :float64, :complex64, :complex128, :object].each do |dtype|
    context dtype do

      it "exposes cblas rotg" do
        pending("broken for :object") if dtype == :object

        ab = NMatrix.new([2,1], [6,-8], dtype: dtype)
        begin
          c,s = NMatrix::BLAS::rotg(ab)
        rescue NotImplementedError => e
          pending e.to_s
        end

        if [:float32, :float64].include?(dtype)
          expect(ab[0]).to be_within(1e-6).of(-10)
          expect(ab[1]).to be_within(1e-6).of(-5.0/3)
          expect(c).to be_within(1e-6).of(-3.0/5)
        else
          pending "need correct test cases"
          expect(ab[0]).to be_within(1e-6).of(10)
          expect(ab[1]).to be_within(1e-6).of(5.0/3)
          expect(c).to be_within(1e-6).of(3.0/5)
        end
        expect(s).to be_within(1e-6).of(4.0/5)
      end

      # Note: this exposes gemm, not cblas_gemm (which is the unfriendly CBLAS no-error-checking version)
      it "exposes gemm" do
        n = NMatrix.new([4,3], [14.0,9.0,3.0, 2.0,11.0,15.0, 0.0,12.0,17.0, 5.0,2.0,3.0], dtype: dtype)
        m = NMatrix.new([3,2], [12.0,25.0, 9.0,10.0, 8.0,5.0], dtype: dtype)

        #c = NMatrix.new([4,2], dtype)
        r = NMatrix::BLAS.gemm(n, m) #, c)
        #c.should equal(r) # check that both are same memory address

        expect(r).to eq(NMatrix.new([4,2], [273,455,243,235,244,205,102,160], dtype: dtype))
      end

      it "exposes gemv" do
        a = NMatrix.new([4,3], [1.0, 2.0, 3.0, 4.0, 5.0, 6.0, 7.0, 8.0, 9.0, 10.0, 11.0, 12.0], dtype: dtype)
        x = NMatrix.new([3,1], [2.0, 1.0, 0.0], dtype: dtype)
        y = NMatrix::BLAS.gemv(a, x)
        expect(y).to eq(NMatrix.new([4,1],[4.0,13.0,22.0,31.0],dtype: dtype))
      end

      it "exposes asum" do
        pending("broken for :object") if dtype == :object

        x = NMatrix.new([4,1], [-1,2,3,4], dtype: dtype)
        expect(NMatrix::BLAS.asum(x)).to eq(10)
      end

      it "exposes asum for single element" do
        if [:complex64,:complex128].include?(dtype)
          x = NMatrix.new([1], [Complex(-3,2)], dtype: dtype)
          expect(x.asum).to eq(5.0)
        else
          x = NMatrix.new([1], [-1], dtype: dtype)
          expect(x.asum).to eq(1.0)
        end
      end

      it "exposes nrm2" do
        pending("broken for :object") if dtype == :object
        pending("Temporarily disable because the internal implementation of nrm2 is broken -WL 2015-05-17") if dtype == :complex64 || dtype == :complex128

        x = NMatrix.new([4,1], [2,-4,3,5], dtype: dtype)
        err = case dtype
                when :float32, :complex64
                  1e-6
                when :float64, :complex128
                  1e-14
                else
                  1e-14
              end
        expect(NMatrix::BLAS.nrm2(x, 1, 3)).to be_within(err).of(5.385164807134504)
      end

    end
  end
end<|MERGE_RESOLUTION|>--- conflicted
+++ resolved
@@ -74,21 +74,7 @@
     end
   end
 
-<<<<<<< HEAD
-  #Doesn't test anything for rationals?
-  [:rational32,:rational64,:rational128].each do |dtype|
-    context dtype do
-      it "exposes cblas rot"
-    end
-
-    context dtype do
-      it "exposes cblas rotg"
-    end
-  end
-
   #should have a separate test for complex
-=======
->>>>>>> 2cbe6edd
   [:float32, :float64, :complex64, :complex128, :object].each do |dtype|
     context dtype do
 
