# = NMatrix
#
# A linear algebra library for scientific computation in Ruby.
# NMatrix is part of SciRuby.
#
# NMatrix was originally inspired by and derived from NArray, by
# Masahiro Tanaka: http://narray.rubyforge.org
#
# == Copyright Information
#
# SciRuby is Copyright (c) 2010 - 2012, Ruby Science Foundation
# NMatrix is Copyright (c) 2012, Ruby Science Foundation
#
# Please see LICENSE.txt for additional copyright notices.
#
# == Contributing
#
# By contributing source code to SciRuby, you agree to be bound by
# our Contributor Agreement:
#
# * https://github.com/SciRuby/sciruby/wiki/Contributor-Agreement
#
# == blas_spec.rb
#
# Tests for properly exposed BLAS functions.
#

# Can we use require_relative here instead?
require File.join(File.dirname(__FILE__), "spec_helper.rb")

describe NMatrix::BLAS do
  [:rational32, :rational64, :rational128, :float32, :float64, :complex64, :complex128].each do |dtype|
    context dtype do
      # This is not the same as "exposes cblas trsm", which would be for a version defined in blas.rb (which
      # would greatly simplify the calling of cblas_trsm in terms of arguments, and which would be accessible
      # as NMatrix::BLAS::trsm)
      it "exposes unfriendly cblas_trsm" do
        a     = NMatrix.new(:dense, 3, [4,-1.quo(2), -3.quo(4), -2, 2, -1.quo(4), -4, -2, -1.quo(2)], dtype)
        b     = NVector.new(3, [-1, 17, -9], dtype)
        NMatrix::BLAS::cblas_trsm(:row, :right, :lower, :transpose, :nonunit, 1, 3, 1.0, a, 3, b, 3)

        # These test results all come from actually running a matrix through BLAS. We use them to ensure that NMatrix's
        # version of these functions (for rationals) give similar results.

        b[0].should == -1.quo(4)
        b[1].should == 33.quo(4)
        b[2].should == -13

        NMatrix::BLAS::cblas_trsm(:row, :right, :upper, :transpose, :unit, 1, 3, 1.0, a, 3, b, 3)

        b[0].should == -15.quo(2)
        b[1].should == 5
        b[2].should == -13
      end
    end
  end

  [:rational32,:rational64,:rational128,:complex64,:complex128].each do |dtype|
    context dtype do
      it "exposes cblas rot"
    end

    context dtype do
      it "exposes cblas rotg"
    end
  end

  [:float32, :float64].each do |dtype|
    context dtype do

      it "exposes cblas rot" do
        x = NVector.new(5, [1,2,3,4,5], dtype)
        y = NVector.new(5, [-5,-4,-3,-2,-1], dtype)
        x, y = NMatrix::BLAS::rot(x, y, 0.5, Math.sqrt(3)/2, -1)

        x[0].should be_within(1e-4).of(-0.3660254037844386)
        x[1].should be_within(1e-4).of(-0.7320508075688772)
        x[2].should be_within(1e-4).of(-1.098076211353316)
        x[3].should be_within(1e-4).of(-1.4641016151377544)
        x[4].should be_within(1e-4).of(-1.8301270189221928)

        y[0].should be_within(1e-4).of(-6.830127018922193)
        y[1].should be_within(1e-4).of(-5.464101615137754)
        y[2].should be_within(1e-4).of(-4.098076211353316)
        y[3].should be_within(1e-4).of(-2.732050807568877)
        y[4].should be_within(1e-4).of(-1.3660254037844386)
      end

      it "exposes cblas rotg" do
        ab = NVector.new(2, [6,-8], dtype)
        c,s = NMatrix::BLAS::rotg(ab)
        ab[0].should be_within(1e-6).of(-10)
        ab[1].should be_within(1e-6).of(-5.quo(3))
        c.should be_within(1e-6).of(-3.quo(5))
        s.should be_within(1e-6).of(4.quo(5))
      end

    end
  end

  [:float32, :float64, :complex64, :complex128].each do |dtype|
    context dtype do

      # Note: this exposes gemm, not cblas_gemm (which is the unfriendly CBLAS no-error-checking version)
      it "exposes gemm" do
        #STDERR.puts "dtype=#{dtype.to_s}"
        #STDERR.puts "1"
        n = NMatrix.new([4,3], dtype)
        n[0,0] = 14.0
        n[0,1] = 9.0
        n[0,2] = 3.0
        n[1,0] = 2.0
        n[1,1] = 11.0
        n[1,2] = 15.0
        n[2,0] = 0.0
        n[2,1] = 12.0
        n[2,2] = 17.0
        n[3,0] = 5.0
        n[3,1] = 2.0
        n[3,2] = 3.0

        m = NMatrix.new([3,2], dtype)

        m[0,0] = 12.0
        m[0,1] = 25.0
        m[1,0] = 9.0
        m[1,1] = 10.0
        m[2,0] = 8.0
        m[2,1] = 5.0

        #c = NMatrix.new([4,2], dtype)
        r = NMatrix::BLAS.gemm(n, m) #, c)
        #c.should equal(r) # check that both are same memory address

        r[0,0].should == 273.0
        r[0,1].should == 455.0
        r[1,0].should == 243.0
        r[1,1].should == 235.0
        r[2,0].should == 244.0
        r[2,1].should == 205.0
        r[3,0].should == 102.0
        r[3,1].should == 160.0
      end


      it "exposes gemv" do
        #a = NMatrix.random(3)
        #x = NVector.random(3)
        a = NMatrix.new([4,3], [1.0, 2.0, 3.0, 4.0, 5.0, 6.0, 7.0, 8.0, 9.0, 10.0, 11.0, 12.0], :float64)
        x = NVector.new(3, [2.0, 1.0, 0.0], :float64)

        NMatrix::BLAS.gemv(a, x)
      end
<<<<<<< HEAD
=======

      it "exposes asum" do
        x = NVector.new(4, [1,2,3,4], :float64)
        NMatrix::BLAS.asum(x).should == 10.0
      end


      it "exposes nrm2" do
        x = NVector.new(4, [2,-4,3,5], :float64)
        NMatrix::BLAS.nrm2(x, 1, 3).should be_within(1e-10).of(5.385164807134504)
      end

>>>>>>> f4ed2a26
    end
  end
end<|MERGE_RESOLUTION|>--- conflicted
+++ resolved
@@ -86,6 +86,7 @@
         y[4].should be_within(1e-4).of(-1.3660254037844386)
       end
 
+
       it "exposes cblas rotg" do
         ab = NVector.new(2, [6,-8], dtype)
         c,s = NMatrix::BLAS::rotg(ab)
@@ -151,8 +152,6 @@
 
         NMatrix::BLAS.gemv(a, x)
       end
-<<<<<<< HEAD
-=======
 
       it "exposes asum" do
         x = NVector.new(4, [1,2,3,4], :float64)
@@ -165,7 +164,6 @@
         NMatrix::BLAS.nrm2(x, 1, 3).should be_within(1e-10).of(5.385164807134504)
       end
 
->>>>>>> f4ed2a26
     end
   end
 end