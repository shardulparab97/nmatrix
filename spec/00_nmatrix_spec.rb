# = NMatrix
#
# A linear algebra library for scientific computation in Ruby.
# NMatrix is part of SciRuby.
#
# NMatrix was originally inspired by and derived from NArray, by
# Masahiro Tanaka: http://narray.rubyforge.org
#
# == Copyright Information
#
# SciRuby is Copyright (c) 2010 - 2014, Ruby Science Foundation
# NMatrix is Copyright (c) 2012 - 2014, John Woods and the Ruby Science Foundation
#
# Please see LICENSE.txt for additional copyright notices.
#
# == Contributing
#
# By contributing source code to SciRuby, you agree to be bound by
# our Contributor Agreement:
#
# * https://github.com/SciRuby/sciruby/wiki/Contributor-Agreement
#
# == 00_nmatrix_spec.rb
#
# Basic tests for NMatrix. These should load first, as they're
# essential to NMatrix operation.
#

require File.dirname(__FILE__) + "/spec_helper.rb"

describe NMatrix do
  #after :each do
  #  GC.start
  #end

  it "creates a matrix with the new constructor" do
    n = NMatrix.new([2,2], [0,1,2,3], dtype: :int64)
    expect(n.shape).to eq([2,2])
    expect(n.entries).to eq([0,1,2,3])
    expect(n.dtype).to eq(:int64)
  end

  it "adequately requires information to access a single entry of a dense matrix" do
    n = NMatrix.new(:dense, 4, [0,1,2,3,4,5,6,7,8,9,10,11,12,13,14,15], :float64)
    expect(n[0,0]).to eq(0)
    expect { n[0] }.to raise_error(ArgumentError)
  end

  it "calculates exact determinants on small square matrices" do
    expect(NMatrix.new(2, [1,2,3,4], stype: :dense, dtype: :int64).det_exact).to eq(-2)
  end

  it "calculates determinants" do
    expect(NMatrix.new(3, [-2,2,3,-1,1,3,2,0,-1], stype: :dense, dtype: :int64).det).to eq(6)
  end

  it "allows casting to Ruby objects" do
    m = NMatrix.new([3,3], [0,0,1,0,2,0,3,4,5], dtype: :int64, stype: :dense)
    n = m.cast(:dense, :object)
    expect(n).to eq(m)
  end

  it "allows casting from Ruby objects" do
    m = NMatrix.new(:dense, [3,3], [0,0,1,0,2,0,3,4,5], :object)
    n = m.cast(:dense, :int64)
    expect(m).to eq(n)
  end

  it "allows stype casting of a dim 2 matrix between dense, sparse, and list (different dtypes)" do
    m = NMatrix.new(:dense, [3,3], [0,0,1,0,2,0,3,4,5], :int64).
      cast(:yale, :int32).
      cast(:dense, :float64).
      cast(:list, :object).
      cast(:dense, :int16).
      cast(:list, :int32).
      cast(:yale, :int64) #.
    #cast(:list, :int32).
    #cast(:dense, :int16)
    #m.should.equal?(original)
    # For some reason this causes some weird garbage collector problems when we uncomment these. The above lines won't
    # work at all in IRB, but work fine when run in a regular Ruby session.
  end

  it "fills dense Ruby object matrix with nil" do
    n = NMatrix.new([4,3], dtype: :object)
    expect(n[0,0]).to eq(nil)
  end

  it "fills dense with individual assignments" do
    n = NMatrix.new([4,3], dtype: :float64)
    n[0,0] = 14.0
    n[0,1] = 9.0
    n[0,2] = 3.0
    n[1,0] = 2.0
    n[1,1] = 11.0
    n[1,2] = 15.0
    n[2,0] = 0.0
    n[2,1] = 12.0
    n[2,2] = 17.0
    n[3,0] = 5.0
    n[3,1] = 2.0
    n[3,2] = 3.0

    expect(n[0,0]).to eq(14.0)
    expect(n[0,1]).to eq(9.0)
    expect(n[0,2]).to eq(3.0)
    expect(n[1,0]).to eq(2.0)
    expect(n[1,1]).to eq(11.0)
    expect(n[1,2]).to eq(15.0)
    expect(n[2,0]).to eq(0.0)
    expect(n[2,1]).to eq(12.0)
    expect(n[2,2]).to eq(17.0)
    expect(n[3,0]).to eq(5.0)
    expect(n[3,1]).to eq(2.0)
    expect(n[3,2]).to eq(3.0)
  end

  it "fills dense with a single mass assignment" do
    n = NMatrix.new([4,3], [14.0, 9.0, 3.0, 2.0, 11.0, 15.0, 0.0, 12.0, 17.0, 5.0, 2.0, 3.0])

    expect(n[0,0]).to eq(14.0)
    expect(n[0,1]).to eq(9.0)
    expect(n[0,2]).to eq(3.0)
    expect(n[1,0]).to eq(2.0)
    expect(n[1,1]).to eq(11.0)
    expect(n[1,2]).to eq(15.0)
    expect(n[2,0]).to eq(0.0)
    expect(n[2,1]).to eq(12.0)
    expect(n[2,2]).to eq(17.0)
    expect(n[3,0]).to eq(5.0)
    expect(n[3,1]).to eq(2.0)
    expect(n[3,2]).to eq(3.0)
  end

  it "fills dense with a single mass assignment, with dtype specified" do
    m = NMatrix.new([4,3], [14.0, 9.0, 3.0, 2.0, 11.0, 15.0, 0.0, 12.0, 17.0, 5.0, 2.0, 3.0], dtype: :float32)

    expect(m[0,0]).to eq(14.0)
    expect(m[0,1]).to eq(9.0)
    expect(m[0,2]).to eq(3.0)
    expect(m[1,0]).to eq(2.0)
    expect(m[1,1]).to eq(11.0)
    expect(m[1,2]).to eq(15.0)
    expect(m[2,0]).to eq(0.0)
    expect(m[2,1]).to eq(12.0)
    expect(m[2,2]).to eq(17.0)
    expect(m[3,0]).to eq(5.0)
    expect(m[3,1]).to eq(2.0)
    expect(m[3,2]).to eq(3.0)
  end

  it "dense handles missing initialization value" do
    n = NMatrix.new(3, dtype: :int8)
    expect(n.stype).to eq(:dense)
    expect(n.dtype).to eq(:int8)

    m = NMatrix.new(4, dtype: :float64)
    expect(m.stype).to eq(:dense)
    expect(m.dtype).to eq(:float64)
  end

  [:dense, :list, :yale].each do |storage_type|
    context storage_type do
    it "can be duplicated" do
        n = NMatrix.new([2,3], 1.1, stype: storage_type, dtype: :float64)
        expect(n.stype).to eq(storage_type)

        n[0,0] = 0.0
        n[0,1] = 0.1
        n[1,0] = 1.0

        m = n.dup
        expect(m.shape).to eq(n.shape)
        expect(m.dim).to eq(n.dim)
        expect(m.object_id).not_to eq(n.object_id)
        expect(m.stype).to eq(storage_type)
        expect(m[0,0]).to eq(n[0,0])
        m[0,0] = 3.0
        expect(m[0,0]).not_to eq(n[0,0])
      end

      it "enforces shape boundaries" do
        expect { NMatrix.new([1,10], 0, dtype: :int8, stype: storage_type, default: 0)[1,0]  }.to raise_error(RangeError)
        expect { NMatrix.new([1,10], 0, dtype: :int8, stype: storage_type, default: 0)[0,10] }.to raise_error(RangeError)
      end

      it "sets and gets" do
        n = NMatrix.new(2, 0, stype: storage_type, dtype: :int8)
        n[0,1] = 1
        expect(n[0,0]).to eq(0)
        expect(n[1,0]).to eq(0)
        expect(n[0,1]).to eq(1)
        expect(n[1,1]).to eq(0)
      end

      it "sets and gets references" do
        n = NMatrix.new(2, stype: storage_type, dtype: :int8, default: 0)
        expect(n[0,1] = 1).to eq(1)
        expect(n[0,1]).to eq(1)
      end

      # Tests Ruby object versus any C dtype (in this case we use :int64)
      [:object, :int64].each do |dtype|
        c = dtype == :object ? "Ruby object" : "non-Ruby object"
        context c do
          it "allows iteration of matrices" do
            n = nil
            if storage_type == :dense
              n = NMatrix.new(:dense, [3,3], [1,2,3,4,5,6,7,8,9], dtype)
            else
              n = NMatrix.new([3,4], 0, stype: storage_type, dtype: dtype)
              n[0,0] = 1
              n[0,1] = 2
              n[2,3] = 4
              n[2,0] = 3
            end

            ary = []
            n.each do |x|
              ary << x
            end

            if storage_type == :dense
              expect(ary).to eq([1,2,3,4,5,6,7,8,9])
            else
              expect(ary).to eq([1,2,0,0,0,0,0,0,3,0,0,4])
            end
          end

          it "allows storage-based iteration of matrices" do
            STDERR.puts storage_type.inspect
            STDERR.puts dtype.inspect
            n = NMatrix.new([3,3], 0, stype: storage_type, dtype: dtype)
            n[0,0] = 1
            n[0,1] = 2
            n[2,0] = 5 if storage_type == :yale
            n[2,1] = 4
            n[2,2] = 3

            values = []
            is = []
            js = []

            n.each_stored_with_indices do |v,i,j|
              values << v
              is << i
              js << j
            end

            if storage_type == :yale
              expect(is).to     eq([0,1,2,0,2,2])
              expect(js).to     eq([0,1,2,1,0,1])
              expect(values).to eq([1,0,3,2,5,4])
            elsif storage_type == :list
              expect(values).to eq([1,2,4,3])
              expect(is).to     eq([0,0,2,2])
              expect(js).to     eq([0,1,1,2])
            elsif storage_type == :dense
              expect(values).to eq([1,2,0,0,0,0,0,4,3])
              expect(is).to     eq([0,0,0,1,1,1,2,2,2])
              expect(js).to     eq([0,1,2,0,1,2,0,1,2])
            end
          end
        end
      end
    end

    # dense and list, not yale
    context "(storage: #{storage_type})" do
      it "gets default value" do
        expect(NMatrix.new(3, 0, stype: storage_type)[1,1]).to eq(0)
        expect(NMatrix.new(3, 0.1, stype: storage_type)[1,1]).to eq(0.1)
        expect(NMatrix.new(3, 1, stype: storage_type)[1,1]).to eq(1)

      end
      it "returns shape and dim" do
        expect(NMatrix.new([3,2,8], 0, stype: storage_type).shape).to eq([3,2,8])
        expect(NMatrix.new([3,2,8], 0, stype: storage_type).dim).to eq(3)
      end

      it "returns number of rows and columns" do
        expect(NMatrix.new([7, 4], 3, stype: storage_type).rows).to eq(7)
        expect(NMatrix.new([7, 4], 3, stype: storage_type).cols).to eq(4)
      end
    end unless storage_type == :yale
  end


  it "handles dense construction" do
    expect(NMatrix.new(3,0)[1,1]).to eq(0)
    expect(lambda { NMatrix.new(3,dtype: :int8)[1,1] }).to_not raise_error
  end

<<<<<<< HEAD
  it "calculates the complex conjugate in-place" do
    n = NMatrix.new([2,3], [Complex(2,3)])
    expect(n.complex_conjugate!).to eq (NMatrix.new([2,3], [Complex(2,-3)]))
  end

  context "conjugate out-of-place" do
    [:complex128, :complex64].each do |dtype|
      it "calculates the complex conjugate out-of-place for #{dtype}" do
        n = NMatrix.new([2,3], [Complex(2,3)], dtype: dtype)
        m = n.complex_conjugate
        expect(m).to eq (NMatrix.new([2,3], [Complex(2,-3)], dtype: dtype))
      end
    end

    [:object, :byte, :int8, :int16, :int32, :int64, :float64, :rational64, :rational128].each do |dtype|
      it "calculates the complex conjugate out-of-place for #{dtype}" do
        n = NMatrix.new([2], [1,3], dtype: dtype)
        m = n.complex_conjugate
        expect(m).to eq n
      end
    end
  end

=======
>>>>>>> 65c75d19
  it "converts from list to yale properly" do
    m = NMatrix.new(3, 0, stype: :list)
    m[0,2] = 333
    m[2,2] = 777
    n = m.cast(:yale, :int32)
    #puts n.capacity
    #n.extend NMatrix::YaleFunctions
    #puts n.yale_ija.inspect
    #puts n.yale_a.inspect

    expect(n[0,0]).to eq(0)
    expect(n[0,1]).to eq(0)
    expect(n[0,2]).to eq(333)
    expect(n[1,0]).to eq(0)
    expect(n[1,1]).to eq(0)
    expect(n[1,2]).to eq(0)
    expect(n[2,0]).to eq(0)
    expect(n[2,1]).to eq(0)
    expect(n[2,2]).to eq(777)
  end

  it "should return an enumerator when each is called without a block" do
    a = NMatrix.new(2, 1)
    b = NMatrix.new(2, [-1,0,1,0])
    enums = [a.each, b.each]

    begin
      atans = []
      atans << Math.atan2(*enums.map(&:next)) while true
    rescue StopIteration
    end
  end

  context "dense" do
    it "should return the matrix being iterated over when each is called with a block" do
      a = NMatrix.new(2, 1)
      val = (a.each { })
      expect(val).to eq(a)
    end

    it "should return the matrix being iterated over when each_stored_with_indices is called with a block" do
      a = NMatrix.new(2,1)
      val = (a.each_stored_with_indices { })
      expect(val).to eq(a)
    end
  end

  [:list, :yale].each do |storage_type|
    context storage_type do
      it "should return the matrix being iterated over when each_stored_with_indices is called with a block" do
        n = NMatrix.new([2,3], 1.1, stype: storage_type, dtype: :float64, default: 0)
        val = (n.each_stored_with_indices { })
        expect(val).to eq(n)
      end

      it "should return an enumerator when each_stored_with_indices is called without a block" do
        n = NMatrix.new([2,3], 1.1, stype: storage_type, dtype: :float64, default: 0)
        val = n.each_stored_with_indices
        expect(val).to be_a Enumerator
      end
    end
  end

  it "should iterate through element 256 without a segfault" do
    t = NVector.random(256)
    t.each { |x| x + 0 }
  end
end


describe 'NMatrix' do
  context "#upper_triangle" do
    it "should create a copy with the lower corner set to zero" do
      n = NMatrix.seq(4)+1
      expect(n.upper_triangle).to eq(NMatrix.new(4, [1,2,3,4,0,6,7,8,0,0,11,12,0,0,0,16]))
      expect(n.upper_triangle(2)).to eq(NMatrix.new(4, [1,2,3,4,5,6,7,8,9,10,11,12,0,14,15,16]))
    end
  end

  context "#lower_triangle" do
    it "should create a copy with the lower corner set to zero" do
      n = NMatrix.seq(4)+1
      expect(n.lower_triangle).to eq(NMatrix.new(4, [1,0,0,0,5,6,0,0,9,10,11,0,13,14,15,16]))
      expect(n.lower_triangle(2)).to eq(NMatrix.new(4, [1,2,3,0,5,6,7,8,9,10,11,12,13,14,15,16]))
    end
  end

  context "#upper_triangle!" do
    it "should create a copy with the lower corner set to zero" do
      n = NMatrix.seq(4)+1
      expect(n.upper_triangle!).to eq(NMatrix.new(4, [1,2,3,4,0,6,7,8,0,0,11,12,0,0,0,16]))
      n = NMatrix.seq(4)+1
      expect(n.upper_triangle!(2)).to eq(NMatrix.new(4, [1,2,3,4,5,6,7,8,9,10,11,12,0,14,15,16]))
    end
  end

  context "#lower_triangle!" do
    it "should create a copy with the lower corner set to zero" do
      n = NMatrix.seq(4)+1
      expect(n.lower_triangle!).to eq(NMatrix.new(4, [1,0,0,0,5,6,0,0,9,10,11,0,13,14,15,16]))
      n = NMatrix.seq(4)+1
      expect(n.lower_triangle!(2)).to eq(NMatrix.new(4, [1,2,3,0,5,6,7,8,9,10,11,12,13,14,15,16]))
    end
  end

  context "#reshape" do
    it "should change the shape of a matrix without the contents changing" do
      n = NMatrix.seq(4)+1
      expect(n.reshape([8,2]).to_flat_array).to eq(n.to_flat_array)
    end

    it "should permit a change of dimensionality" do
      n = NMatrix.seq(4)+1
      expect(n.reshape([8,1,2]).to_flat_array).to eq(n.to_flat_array)
    end

    it "should prevent a resize" do
      n = NMatrix.seq(4)+1
      expect { n.reshape([5,2]) }.to raise_error(ArgumentError)
    end

    it "should do the reshape operation in place" do
      n = NMatrix.seq(4)+1
      expect(n.reshape!([8,2]).eql?(n)).to eq(true) # because n itself changes
    end

    it "reshape and reshape! must produce same result" do
      n = NMatrix.seq(4)+1
      a = NMatrix.seq(4)+1
      expect(n.reshape!([8,2])==a.reshape(8,2)).to eq(true) # because n itself changes
    end

    it "should prevent a resize in place" do
      n = NMatrix.seq(4)+1
      expect { n.reshape([5,2]) }.to raise_error(ArgumentError)
    end
  end

  context "#transpose" do
    [:dense, :list, :yale].each do |stype|
      context(stype) do
        it "should transpose a #{stype} matrix (2-dimensional)" do
          n = NMatrix.seq(4, stype: stype)
          expect(n.transpose.to_a.flatten).to eq([0,4,8,12,1,5,9,13,2,6,10,14,3,7,11,15])
        end
      end
    end

    [:dense, :list].each do |stype|
      context(stype) do
        it "should transpose a #{stype} matrix (3-dimensional)" do
          n = NMatrix.new([4,4,1], [0,1,2,3,4,5,6,7,8,9,10,11,12,13,14,15], stype: stype)
          expect(n.transpose([2,1,0]).to_flat_array).to eq([0,4,8,12,1,5,9,13,2,6,10,14,3,7,11,15])
          expect(n.transpose([1,0,2]).to_flat_array).to eq([0,4,8,12,1,5,9,13,2,6,10,14,3,7,11,15])
          expect(n.transpose([0,2,1]).to_flat_array).to eq(n.to_flat_array) # for dense, make this reshape!
        end
      end

      it "should just copy a 1-dimensional #{stype} matrix" do
        n = NMatrix.new([3], [1,2,3], stype: stype)
        expect(n.transpose).to eq n
        expect(n.transpose).not_to be n
      end
    end
  end

  context "#dot_product" do
    [:dense].each do |stype| # list storage transpose not yet implemented
      context(stype) do # yale support only 2-dim matrix
        it "should work like vector product on a #{stype} (1-dimensional)" do
          m = NMatrix.new([3], [1,2,3], stype: stype)
          expect(m.dot(m)).to eq (NMatrix.new([1],[14]))
        end
      end
    end
  end

  context "#==" do
    [:dense, :list, :yale].each do |left|
      [:dense, :list, :yale].each do |right|
        next if left == right
        context ("#{left}?#{right}") do
          it "should compare two matrices of differing stypes" do
            n = NMatrix.new([3,4], [0,0,1,2,0,0,3,4,0,0,0,0,5,6,7,0], stype: left)
            m = NMatrix.new([3,4], [0,0,1,2,0,0,3,4,0,0,0,0,5,6,7,0], stype: right)
            expect(n).to eq(m)
          end
        end
      end
    end
  end

  context "#concat" do
    it "should default to horizontal concatenation" do
      n = NMatrix.new([1,3], [1,2,3])
      expect(n.concat(n)).to eq(NMatrix.new([1,6], [1,2,3,1,2,3]))
    end

    it "should permit vertical concatenation" do
      n = NMatrix.new([1,3], [1,2,3])
      expect(n.vconcat(n)).to eq(NMatrix.new([2,3], [1,2,3]))
    end

    it "should permit depth concatenation on tensors" do
      n = NMatrix.new([1,3,1], [1,2,3])
      expect(n.dconcat(n)).to eq(NMatrix.new([1,3,2], [1,1,2,2,3,3]))
    end
  end

  context "#[]" do
    it "should return values based on indices" do
      n = NMatrix.new([2,5], [1,2,3,4,5,6,7,8,9,0])
      expect(n[1,0]).to eq 6
      expect(n[1,0..3]).to eq NMatrix.new([1,4],[6,7,8,9])
    end

    it "should work for negative indices" do
      n = NMatrix.new([1,5], [1,2,3,4,5])
      expect(n[-1]).to eq(5)
      expect(n[0,0..-2]).to eq(NMatrix.new([1,4],[1,2,3,4]))
    end
  end

  context "#complex_conjugate!" do
    [:dense, :yale, :list].each do |stype|
      context(stype) do
        it "should work in-place for complex dtypes" do
          pending("not yet implemented for list stype") if stype == :list
          n = NMatrix.new([2,3], [Complex(2,3)], stype: stype, dtype: :complex128)
          n.complex_conjugate!
          expect(n).to eq(NMatrix.new([2,3], [Complex(2,-3)], stype: stype, dtype: :complex128))
        end

        [:object, :int64].each do |dtype|
          it "should work in-place for non-complex dtypes" do
            pending("not yet implemented for list stype") if stype == :list
            n = NMatrix.new([2,3], 1, stype: stype, dtype: dtype)
            n.complex_conjugate!
            expect(n).to eq(NMatrix.new([2,3], [1], stype: stype, dtype: dtype))
          end
        end
      end
    end
  end

  context "#complex_conjugate" do
    [:dense, :yale, :list].each do |stype|
      context(stype) do
        it "should work out-of-place for complex dtypes" do
          pending("not yet implemented for list stype") if stype == :list
          n = NMatrix.new([2,3], [Complex(2,3)], stype: stype, dtype: :complex128)
          expect(n.complex_conjugate).to eq(NMatrix.new([2,3], [Complex(2,-3)], stype: stype, dtype: :complex128))
        end

        [:object, :int64].each do |dtype|
          it "should work out-of-place for non-complex dtypes" do
            pending("not yet implemented for list stype") if stype == :list
            n = NMatrix.new([2,3], 1, stype: stype, dtype: dtype)
            expect(n.complex_conjugate).to eq(NMatrix.new([2,3], [1], stype: stype, dtype: dtype))
          end
        end
      end
    end
  end
end<|MERGE_RESOLUTION|>--- conflicted
+++ resolved
@@ -291,32 +291,6 @@
     expect(lambda { NMatrix.new(3,dtype: :int8)[1,1] }).to_not raise_error
   end
 
-<<<<<<< HEAD
-  it "calculates the complex conjugate in-place" do
-    n = NMatrix.new([2,3], [Complex(2,3)])
-    expect(n.complex_conjugate!).to eq (NMatrix.new([2,3], [Complex(2,-3)]))
-  end
-
-  context "conjugate out-of-place" do
-    [:complex128, :complex64].each do |dtype|
-      it "calculates the complex conjugate out-of-place for #{dtype}" do
-        n = NMatrix.new([2,3], [Complex(2,3)], dtype: dtype)
-        m = n.complex_conjugate
-        expect(m).to eq (NMatrix.new([2,3], [Complex(2,-3)], dtype: dtype))
-      end
-    end
-
-    [:object, :byte, :int8, :int16, :int32, :int64, :float64, :rational64, :rational128].each do |dtype|
-      it "calculates the complex conjugate out-of-place for #{dtype}" do
-        n = NMatrix.new([2], [1,3], dtype: dtype)
-        m = n.complex_conjugate
-        expect(m).to eq n
-      end
-    end
-  end
-
-=======
->>>>>>> 65c75d19
   it "converts from list to yale properly" do
     m = NMatrix.new(3, 0, stype: :list)
     m[0,2] = 333
